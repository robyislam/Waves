--- conflicted
+++ resolved
@@ -19,32 +19,32 @@
   private val transactionType = PredefType(
     "Transaction",
     List(
-      "type"       -> LONG,
-      "id"         -> BYTEVECTOR,
-      "fee"        -> LONG,
-      "feeAssetId" -> optionByteVector,
-      "timestamp"  -> LONG,
-      "amount"     -> LONG,
-      "bodyBytes"  -> BYTEVECTOR,
-      "senderPk"   -> BYTEVECTOR,
-      "aliasText" -> STRING,
-      "assetName" -> BYTEVECTOR,
+      "type"             -> LONG,
+      "id"               -> BYTEVECTOR,
+      "fee"              -> LONG,
+      "feeAssetId"       -> optionByteVector,
+      "timestamp"        -> LONG,
+      "amount"           -> LONG,
+      "bodyBytes"        -> BYTEVECTOR,
+      "senderPk"         -> BYTEVECTOR,
+      "aliasText"        -> STRING,
+      "assetName"        -> BYTEVECTOR,
       "assetDescription" -> BYTEVECTOR,
-      "attachment" -> BYTEVECTOR,
-      "decimals" -> LONG,
-      "chainId" -> LONG,
-      "version" -> LONG,
-      "reissuable" -> BOOLEAN,
-      "proof0"     -> BYTEVECTOR,
-      "proof1"     -> BYTEVECTOR,
-      "proof2"     -> BYTEVECTOR,
-      "proof3"     -> BYTEVECTOR,
-      "proof4"     -> BYTEVECTOR,
-      "proof5"     -> BYTEVECTOR,
-      "proof6"     -> BYTEVECTOR,
-      "proof7"     -> BYTEVECTOR,
-      "assetId"    -> optionByteVector,
-      "recipient"  -> addressOrAliasType.typeRef
+      "attachment"       -> BYTEVECTOR,
+      "decimals"         -> LONG,
+      "chainId"          -> LONG,
+      "version"          -> LONG,
+      "reissuable"       -> BOOLEAN,
+      "proof0"           -> BYTEVECTOR,
+      "proof1"           -> BYTEVECTOR,
+      "proof2"           -> BYTEVECTOR,
+      "proof3"           -> BYTEVECTOR,
+      "proof4"           -> BYTEVECTOR,
+      "proof5"           -> BYTEVECTOR,
+      "proof6"           -> BYTEVECTOR,
+      "proof7"           -> BYTEVECTOR,
+      "assetId"          -> optionByteVector,
+      "recipient"        -> addressOrAliasType.typeRef
     )
   )
   private def proofBinding(tx: Transaction, x: Int): LazyVal =
@@ -69,22 +69,22 @@
         "assetId"    -> LazyVal(optionByteVector)(EitherT.fromEither(tx.assetId.map(_.asInstanceOf[optionByteVector.Underlying]))),
         "recipient" -> LazyVal(addressOrAliasType.typeRef)(EitherT.fromEither(tx.recipient.map(bv =>
           Obj(Map("bytes" -> LazyVal(BYTEVECTOR)(EitherT.pure(bv))))))),
-        "attachment"  -> LazyVal(BYTEVECTOR)(EitherT.fromEither(tx.attachment)),
-        "assetName"  -> LazyVal(BYTEVECTOR)(EitherT.fromEither(tx.assetName)),
-        "assetDescription"  -> LazyVal(BYTEVECTOR)(EitherT.fromEither(tx.assetDescription)),
-        "reissuable"  -> LazyVal(BOOLEAN)(EitherT.fromEither(tx.reissuable)),
-        "aliasText"  -> LazyVal(STRING)(EitherT.fromEither(tx.aliasText)),
-        "decimals"        -> LazyVal(LONG)(EitherT.fromEither(tx.decimals.map(_.toLong))),
-        "chainId"        -> LazyVal(LONG)(EitherT.fromEither(tx.chainId.map(_.toLong))),
-        "version"        -> LazyVal(LONG)(EitherT.fromEither(tx.version.map(_.toLong))),
-        "proof0" -> proofBinding(tx, 0),
-        "proof1" -> proofBinding(tx, 1),
-        "proof2" -> proofBinding(tx, 2),
-        "proof3" -> proofBinding(tx, 3),
-        "proof4" -> proofBinding(tx, 4),
-        "proof5" -> proofBinding(tx, 5),
-        "proof6" -> proofBinding(tx, 6),
-        "proof7" -> proofBinding(tx, 7)
+        "attachment"       -> LazyVal(BYTEVECTOR)(EitherT.fromEither(tx.attachment)),
+        "assetName"        -> LazyVal(BYTEVECTOR)(EitherT.fromEither(tx.assetName)),
+        "assetDescription" -> LazyVal(BYTEVECTOR)(EitherT.fromEither(tx.assetDescription)),
+        "reissuable"       -> LazyVal(BOOLEAN)(EitherT.fromEither(tx.reissuable)),
+        "aliasText"        -> LazyVal(STRING)(EitherT.fromEither(tx.aliasText)),
+        "decimals"         -> LazyVal(LONG)(EitherT.fromEither(tx.decimals.map(_.toLong))),
+        "chainId"          -> LazyVal(LONG)(EitherT.fromEither(tx.chainId.map(_.toLong))),
+        "version"          -> LazyVal(LONG)(EitherT.fromEither(tx.version.map(_.toLong))),
+        "proof0"           -> proofBinding(tx, 0),
+        "proof1"           -> proofBinding(tx, 1),
+        "proof2"           -> proofBinding(tx, 2),
+        "proof3"           -> proofBinding(tx, 3),
+        "proof4"           -> proofBinding(tx, 4),
+        "proof5"           -> proofBinding(tx, 5),
+        "proof6"           -> proofBinding(tx, 6),
+        "proof7"           -> proofBinding(tx, 7)
       ))
   }
 
@@ -152,8 +152,6 @@
         case _ => ???
       }
 
-
-
     val txCoeval: Coeval[Either[String, Obj]]      = Coeval.evalOnce(Right(transactionObject(env.transaction)))
     val heightCoeval: Coeval[Either[String, Long]] = Coeval.evalOnce(Right(env.height))
 
@@ -167,18 +165,11 @@
       }
     }
 
-<<<<<<< HEAD
-    val txHeightByIdF =
-    PredefFunction("transactionHeightById", OPTION(LONG), List(("id", BYTEVECTOR))) {
-      case (id: ByteVector) :: Nil => Right(env.transactionHeightById(id.toArray))
-      case _ => ???
-    }
-=======
     val accountBalanceF: PredefFunction =
       PredefFunction("accountBalance", LONG, List(("addressOrAlias", TYPEREF(addressOrAliasType.name)))) {
         case Obj(fields) :: Nil =>
-          fields("bytes")
-            .value.map(_.asInstanceOf[ByteVector].toArray)
+          fields("bytes").value
+            .map(_.asInstanceOf[ByteVector].toArray)
             .map(env.accountBalanceOf(_, None))
             .value()
 
@@ -188,23 +179,35 @@
     val accountAssetBalanceF: PredefFunction =
       PredefFunction("accountAssetBalance", LONG, List(("addressOrAlias", TYPEREF(addressOrAliasType.name)), ("assetId", BYTEVECTOR))) {
         case Obj(fields) :: (assetId: ByteVector) :: Nil =>
-          fields("bytes")
-            .value.map(_.asInstanceOf[ByteVector].toArray)
+          fields("bytes").value
+            .map(_.asInstanceOf[ByteVector].toArray)
             .map(env.accountBalanceOf(_, Some(assetId.toArray)))
             .value()
 
         case _ => ???
       }
->>>>>>> 59096001
+
+    val txHeightByIdF =
+      PredefFunction("transactionHeightById", OPTION(LONG), List(("id", BYTEVECTOR))) {
+        case (id: ByteVector) :: Nil => Right(env.transactionHeightById(id.toArray))
+        case _                       => ???
+      }
 
     Context.build(
       Seq(addressType, addressOrAliasType, transactionType),
       Map(("height", LazyVal(LONG)(EitherT(heightCoeval))), ("tx", LazyVal(TYPEREF(transactionType.name))(EitherT(txCoeval)))),
-<<<<<<< HEAD
-      Seq(txByIdF, txHeightByIdF, getLongF, getBooleanF, getByteArrayF, addressFromPublicKeyF, addressFromStringF, addressFromRecipientF)
-=======
-      Seq(txByIdF, getLongF, getBooleanF, getByteArrayF, addressFromPublicKeyF, addressFromStringF, addressFromRecipientF, accountBalanceF, accountAssetBalanceF)
->>>>>>> 59096001
+      Seq(
+        txByIdF,
+        txHeightByIdF,
+        getLongF,
+        getBooleanF,
+        getByteArrayF,
+        addressFromPublicKeyF,
+        addressFromStringF,
+        addressFromRecipientF,
+        accountBalanceF,
+        accountAssetBalanceF
+      )
     )
   }
 }