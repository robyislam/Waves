package com.wavesplatform.lang
import cats.data.EitherT
import cats.kernel.Monoid
import cats.syntax.semigroup._
import com.wavesplatform.lang.Common._
import com.wavesplatform.lang.TypeInfo._
import com.wavesplatform.lang.v1.FunctionHeader
import com.wavesplatform.lang.v1.FunctionHeader.FunctionHeaderType
<<<<<<< HEAD
import com.wavesplatform.lang.v1.Terms.Typed._
import com.wavesplatform.lang.v1.Terms._
import com.wavesplatform.lang.v1.ctx.Context._
import com.wavesplatform.lang.v1.ctx._
import com.wavesplatform.lang.v1.ctx.impl.PureContext._
import com.wavesplatform.lang.v1.ctx.impl.{CryptoContext, PureContext}
import com.wavesplatform.lang.v1.evaluation.EvaluatorV1
import com.wavesplatform.lang.v1.testing.ScriptGen
=======
import com.wavesplatform.lang.v1.compiler.Terms._
import com.wavesplatform.lang.v1.compiler.Terms._
import com.wavesplatform.lang.v1.evaluator.ctx.EvaluationContext._
import com.wavesplatform.lang.v1.evaluator.ctx._
import com.wavesplatform.lang.v1.evaluator.ctx.impl.PureContext._
import com.wavesplatform.lang.v1.evaluator.ctx.impl.{CryptoContext, PureContext}
import com.wavesplatform.lang.v1.testing.ScriptGen
import com.wavesplatform.lang.v1.FunctionHeader
import com.wavesplatform.lang.v1.evaluator.EvaluatorV1
>>>>>>> 91f99800
import org.scalatest.prop.PropertyChecks
import org.scalatest.{Matchers, PropSpec}
import scodec.bits.ByteVector
import scorex.crypto.hash.{Blake2b256, Keccak256, Sha256}
import scorex.crypto.signatures.{Curve25519, PublicKey, Signature}

class EvaluatorV1Test extends PropSpec with PropertyChecks with Matchers with ScriptGen with NoShrink {

<<<<<<< HEAD
  private def ev[T: TypeInfo](context: Context = PureContext.instance, expr: EXPR): Either[(Context, ExecutionError), T] =
=======
  private def ev[T: TypeInfo](context: EvaluationContext = PureContext.instance,
                              expr: EXPR): Either[(EvaluationContext, ExecutionLog, ExecutionError), T] =
>>>>>>> 91f99800
    EvaluatorV1[T](context, expr)
  private def simpleDeclarationAndUsage(i: Int) = BLOCK(LET("x", CONST_LONG(i)), REF("x", LONG), LONG)

  property("successful on very deep expressions (stack overflow check)") {
    val term = (1 to 100000).foldLeft[EXPR](CONST_LONG(0))((acc, _) => FUNCTION_CALL(sumLong.header, List(acc, CONST_LONG(1)), LONG))

    ev[Long](expr = term) shouldBe Right(100000)
  }

  property("return error and context of failed evaluation") {
    val Left((ctx, err)) = ev[Long](
      expr = BLOCK(
        LET("x", CONST_LONG(3)),
        BLOCK(
          LET("x", FUNCTION_CALL(sumLong.header, List(CONST_LONG(3), CONST_LONG(0)), LONG)),
          FUNCTION_CALL(eqLong.header, List(REF("x", LONG), CONST_LONG(1)), LONG),
          LONG
        ),
        LONG
      )
    )

    val expectedError =
      "Value 'x' already defined in the scope"

    err shouldBe expectedError
    ctx.letDefs.contains("x") shouldBe true
  }

  property("successful on unused let") {
    ev[Long](
      expr = BLOCK(
        LET("x", CONST_LONG(3)),
        CONST_LONG(3),
        LONG
      )) shouldBe Right(3)
  }

  property("successful on x = y") {
    ev[Long](
      expr = BLOCK(LET("x", CONST_LONG(3)),
                   BLOCK(
                     LET("y", REF("x", LONG)),
                     FUNCTION_CALL(sumLong.header, List(REF("x", LONG), REF("y", LONG)), LONG),
                     LONG
                   ),
                   LONG)) shouldBe Right(6)
  }

  property("successful on simple get") {
    ev[Long](expr = simpleDeclarationAndUsage(3)) shouldBe Right(3)
  }

  property("successful on get used further in expr") {
    ev[Boolean](
      expr = BLOCK(
        LET("x", CONST_LONG(3)),
        FUNCTION_CALL(eqLong.header, List(REF("x", LONG), CONST_LONG(2)), BOOLEAN),
        BOOLEAN
      )) shouldBe Right(false)
  }

  property("successful on multiple lets") {
    ev[Boolean](
      expr = BLOCK(
        LET("x", CONST_LONG(3)),
        BLOCK(LET("y", CONST_LONG(3)), FUNCTION_CALL(eqLong.header, List(REF("x", LONG), REF("y", LONG)), BOOLEAN), BOOLEAN),
        BOOLEAN
      )) shouldBe Right(true)
  }

  property("successful on multiple lets with expression") {
    ev[Boolean](
      expr = BLOCK(
        LET("x", CONST_LONG(3)),
        BLOCK(
          LET("y", FUNCTION_CALL(sumLong.header, List(CONST_LONG(3), CONST_LONG(0)), LONG)),
          FUNCTION_CALL(eqLong.header, List(REF("x", LONG), REF("y", LONG)), BOOLEAN),
          BOOLEAN
        ),
        BOOLEAN
      )) shouldBe Right(true)
  }

  property("successful on deep type resolution") {
    ev[Long](expr = IF(FUNCTION_CALL(eqLong.header, List(CONST_LONG(1), CONST_LONG(2)), BOOLEAN), simpleDeclarationAndUsage(3), CONST_LONG(4), LONG)) shouldBe Right(
      4)
  }

  property("successful on same value names in different branches") {
    val expr =
      IF(FUNCTION_CALL(eqLong.header, List(CONST_LONG(1), CONST_LONG(2)), BOOLEAN), simpleDeclarationAndUsage(3), simpleDeclarationAndUsage(4), LONG)
    ev[Long](expr = expr) shouldBe Right(4)
  }

  property("fails if override") {
    ev[Long](
      expr = BLOCK(
        LET("x", CONST_LONG(3)),
        BLOCK(
          LET("x", FUNCTION_CALL(sumLong.header, List(CONST_LONG(3), CONST_LONG(0)), LONG)),
          FUNCTION_CALL(eqLong.header, List(REF("x", LONG), CONST_LONG(1)), LONG),
          LONG
        ),
        LONG
      )) should produce("already defined")
  }

  property("fails if definition not found") {
    ev[Long](expr = FUNCTION_CALL(sumLong.header, List(REF("x", LONG), CONST_LONG(2)), LONG)) should produce("A definition of 'x' is not found")
  }

  property("custom type field access") {
    val pointType     = PredefType("Point", List("X" -> LONG, "Y"                           -> LONG))
    val pointInstance = Obj(Map("X"                  -> LazyVal(LONG)(EitherT.pure(3)), "Y" -> LazyVal(LONG)(EitherT.pure(4))))
    ev[Long](
      context = PureContext.instance |+| EvaluationContext(
        typeDefs = Map(pointType.name -> pointType),
        letDefs = Map(("p", LazyVal(TYPEREF(pointType.name))(EitherT.pure(pointInstance)))),
        functions = Map.empty
      ),
      expr = FUNCTION_CALL(sumLong.header, List(GETTER(REF("p", TYPEREF("Point")), "X", LONG), CONST_LONG(2)), LONG)
    ) shouldBe Right(5)
  }

  property("lazy let evaluation doesn't throw if not used") {
    val pointType     = PredefType("Point", List(("X", LONG), ("Y", LONG)))
    val pointInstance = Obj(Map(("X", LazyVal(LONG)(EitherT.pure(3))), ("Y", LazyVal(LONG)(EitherT.pure(4)))))
    val context = PureContext.instance |+| EvaluationContext(
      typeDefs = Map((pointType.name, pointType)),
      letDefs = Map(("p", LazyVal(TYPEREF(pointType.name))(EitherT.pure(pointInstance))), ("badVal", LazyVal(LONG)(EitherT.leftT("Error")))),
      functions = Map.empty
    )
    ev[Long](
      context = context,
      expr = BLOCK(LET("Z", REF("badVal", LONG)),
                   FUNCTION_CALL(sumLong.header, List(GETTER(REF("p", TYPEREF("Point")), "X", LONG), CONST_LONG(2)), LONG),
                   LONG)
    ) shouldBe Right(5)
  }

  property("field and value are evaluated maximum once") {
    var fieldCalculated = 0
    var valueCalculated = 0

    val pointType = PredefType("Point", List(("X", LONG), ("Y", LONG)))
    val pointInstance = Obj(Map(("X", LazyVal(LONG)(EitherT.pure {
      fieldCalculated = fieldCalculated + 1
      3
    })), ("Y", LazyVal(LONG)(EitherT.pure(4)))))
    val context = PureContext.instance |+| EvaluationContext(
      typeDefs = Map((pointType.name, pointType)),
      letDefs = Map(("p", LazyVal(TYPEREF(pointType.name))(EitherT.pure(pointInstance))), ("h", LazyVal(LONG)(EitherT.pure {
        valueCalculated = valueCalculated + 1
        4
      }))),
      functions = Map.empty
    )
    ev[Long](
      context = context,
      expr = FUNCTION_CALL(sumLong.header, List(GETTER(REF("p", TYPEREF("Point")), "X", LONG), GETTER(REF("p", TYPEREF("Point")), "X", LONG)), LONG)
    ) shouldBe Right(6)

    ev[Long](
      context = context,
      expr = FUNCTION_CALL(sumLong.header, List(REF("h", LONG), REF("h", LONG)), LONG)
    ) shouldBe Right(8)

    fieldCalculated shouldBe 1
    valueCalculated shouldBe 1
  }

  property("let is evaluated maximum once") {
    var functionEvaluated = 0

    val f = PredefFunction("F", 1, LONG, List(("_", LONG))) { _ =>
      functionEvaluated = functionEvaluated + 1
      Right(1L)
    }

    val context = PureContext.instance |+| EvaluationContext(
      typeDefs = Map.empty,
      letDefs = Map.empty,
      functions = Map(f.header -> f)
    )
    ev[Long](
      context = context,
      expr = BLOCK(LET("X", FUNCTION_CALL(f.header, List(CONST_LONG(1000)), LONG)),
                   FUNCTION_CALL(sumLong.header, List(REF("X", LONG), REF("X", LONG)), LONG),
                   LONG)
    ) shouldBe Right(2L)

    functionEvaluated shouldBe 1

  }

  property("successful on ref getter evaluation") {
    val fooType = PredefType("Foo", List(("bar", STRING), ("buz", LONG)))

    val fooInstance =
      Obj(Map("bar" -> LazyVal(STRING)(EitherT.pure("bAr")), "buz" -> LazyVal(LONG)(EitherT.pure(1L))))

    val context = EvaluationContext(
      typeDefs = Map(fooType.name -> fooType),
      letDefs = Map("fooInstance" -> LazyVal(fooType.typeRef)(EitherT.pure(fooInstance))),
      functions = Map.empty
    )

    val expr = GETTER(REF("fooInstance", fooType.typeRef), "bar", STRING)

    ev[String](context, expr) shouldBe Right("bAr")
  }

  property("successful on function call getter evaluation") {
    val fooType = PredefType("Foo", List(("bar", STRING), ("buz", LONG)))
    val fooCtor = PredefFunction("createFoo", 1, fooType.typeRef, List.empty) { _ =>
      Right(
        Obj(
          Map(
            "bar" -> LazyVal(STRING)(EitherT.pure("bAr")),
            "buz" -> LazyVal(LONG)(EitherT.pure(1L))
          )
        )
      )
    }

    val context = EvaluationContext(
      typeDefs = Map(fooType.name -> fooType),
      letDefs = Map.empty,
      functions = Map(fooCtor.header -> fooCtor)
    )

    val expr = GETTER(FUNCTION_CALL(fooCtor.header, List.empty, fooType.typeRef), "bar", STRING)

    ev[String](context, expr) shouldBe Right("bAr")
  }

  property("successful on block getter evaluation") {
    val fooType = PredefType("Foo", List(("bar", STRING), ("buz", LONG)))
    val fooCtor = PredefFunction("createFoo", 1, fooType.typeRef, List.empty) { _ =>
      Right(
        Obj(
          Map(
            "bar" -> LazyVal(STRING)(EitherT.pure("bAr")),
            "buz" -> LazyVal(LONG)(EitherT.pure(1L))
          )
        )
      )
    }
    val fooTransform = PredefFunction("transformFoo", 1, fooType.typeRef, List(("foo", fooType.typeRef))) {
      case (fooObj: Obj) :: Nil => Right(fooObj.copy(fooObj.fields.updated("bar", LazyVal(STRING)(EitherT.pure("TRANSFORMED_BAR")))))
      case _                    => ???
    }

    val context = EvaluationContext(
      typeDefs = Map(fooType.name -> fooType),
      letDefs = Map.empty,
      functions = Map(
        fooCtor.header      -> fooCtor,
        fooTransform.header -> fooTransform
      )
    )

    val expr = GETTER(
      BLOCK(
        LET("fooInstance", FUNCTION_CALL(fooCtor.header, List.empty, fooType.typeRef)),
        FUNCTION_CALL(fooTransform.header, List(REF("fooInstance", fooType.typeRef)), fooType.typeRef),
        fooType.typeRef
      ),
      "bar",
      STRING
    )

    ev[String](context, expr) shouldBe Right("TRANSFORMED_BAR")
  }

  property("successful on simple function evaluation") {
    ev[Long](
      context = EvaluationContext(
        typeDefs = Map.empty,
        letDefs = Map.empty,
        functions = Map(multiplierFunction.header -> multiplierFunction)
      ),
      expr = FUNCTION_CALL(multiplierFunction.header, List(CONST_LONG(3), CONST_LONG(4)), LONG)
    ) shouldBe Right(12)
  }

  property("returns an success if sigVerify return a success") {
    val seed                    = "seed".getBytes()
    val (privateKey, publicKey) = Curve25519.createKeyPair(seed)

    val bodyBytes = "message".getBytes()
    val signature = Curve25519.sign(privateKey, bodyBytes)

    val r = sigVerifyTest(bodyBytes, publicKey, signature)
    r.isRight shouldBe true
  }

  property("returns an error if sigVerify return an error") {
    val seed           = "seed".getBytes()
    val (_, publicKey) = Curve25519.createKeyPair(seed)
    val bodyBytes      = "message".getBytes()

    val r = sigVerifyTest(bodyBytes, publicKey, Signature("signature".getBytes()))
    r.isLeft shouldBe false
  }

<<<<<<< HEAD
  private def sigVerifyTest(bodyBytes: Array[Byte], publicKey: PublicKey, signature: Signature): Either[(Context, ExecutionError), Boolean] = {
=======
  private def sigVerifyTest(bodyBytes: Array[Byte],
                            publicKey: PublicKey,
                            signature: Signature): Either[(EvaluationContext, ExecutionLog, ExecutionError), Boolean] = {
>>>>>>> 91f99800
    val txType = PredefType(
      "Transaction",
      List(
        "bodyBytes" -> BYTEVECTOR,
        "senderPk"  -> BYTEVECTOR,
        "proof0"    -> BYTEVECTOR
      )
    )

    val txObj = Obj(
      Map(
        "bodyBytes" -> LazyVal(BYTEVECTOR)(EitherT.pure(ByteVector(bodyBytes))),
        "senderPk"  -> LazyVal(BYTEVECTOR)(EitherT.pure(ByteVector(publicKey))),
        "proof0"    -> LazyVal(BYTEVECTOR)(EitherT.pure(ByteVector(signature)))
      ))

    val context = Monoid.combineAll(
      Seq(
        PureContext.instance,
        CryptoContext.build(Global),
        EvaluationContext.build(
          types = Seq(txType),
          letDefs = Map("tx" -> LazyVal(TYPEREF(txType.name))(EitherT.pure(txObj))),
          functions = Seq.empty
        )
      ))

    ev[Boolean](
      context = context,
      expr = FUNCTION_CALL(
        function = FunctionHeader("sigVerify", List(FunctionHeaderType.BYTEVECTOR, FunctionHeaderType.BYTEVECTOR, FunctionHeaderType.BYTEVECTOR)),
        args = List(
          GETTER(REF("tx", TYPEREF(txType.name)), "bodyBytes", BYTEVECTOR),
          GETTER(REF("tx", TYPEREF(txType.name)), "proof0", BYTEVECTOR),
          GETTER(REF("tx", TYPEREF(txType.name)), "senderPk", BYTEVECTOR)
        ),
        BOOLEAN
      )
    )
  }

  property("checking a hash of some message by crypto function invoking") {
    val bodyText      = "some text for test"
    val bodyBytes     = bodyText.getBytes()
    val hashFunctions = Map("sha256" -> Sha256, "blake2b256" -> Blake2b256, "keccak256" -> Keccak256)

    for ((funcName, funcClass) <- hashFunctions) hashFuncTest(bodyBytes, funcName) shouldBe Right(ByteVector(funcClass.hash(bodyText)))
  }

<<<<<<< HEAD
  private def hashFuncTest(bodyBytes: Array[Byte], funcName: String): Either[(Context, ExecutionError), ByteVector] = {
=======
  private def hashFuncTest(bodyBytes: Array[Byte], funcName: String): Either[(EvaluationContext, ExecutionLog, ExecutionError), ByteVector] = {
>>>>>>> 91f99800
    val context = Monoid.combineAll(
      Seq(
        PureContext.instance,
        CryptoContext.build(Global)
      )
    )

    ev[ByteVector](
      context = context,
      expr = FUNCTION_CALL(
        function = FunctionHeader(funcName, List(FunctionHeaderType.BYTEVECTOR)),
        args = List(CONST_BYTEVECTOR(ByteVector(bodyBytes))),
        BYTEVECTOR
      )
    )
  }
}<|MERGE_RESOLUTION|>--- conflicted
+++ resolved
@@ -6,26 +6,13 @@
 import com.wavesplatform.lang.TypeInfo._
 import com.wavesplatform.lang.v1.FunctionHeader
 import com.wavesplatform.lang.v1.FunctionHeader.FunctionHeaderType
-<<<<<<< HEAD
-import com.wavesplatform.lang.v1.Terms.Typed._
-import com.wavesplatform.lang.v1.Terms._
-import com.wavesplatform.lang.v1.ctx.Context._
-import com.wavesplatform.lang.v1.ctx._
-import com.wavesplatform.lang.v1.ctx.impl.PureContext._
-import com.wavesplatform.lang.v1.ctx.impl.{CryptoContext, PureContext}
-import com.wavesplatform.lang.v1.evaluation.EvaluatorV1
-import com.wavesplatform.lang.v1.testing.ScriptGen
-=======
 import com.wavesplatform.lang.v1.compiler.Terms._
-import com.wavesplatform.lang.v1.compiler.Terms._
+import com.wavesplatform.lang.v1.evaluator.EvaluatorV1
 import com.wavesplatform.lang.v1.evaluator.ctx.EvaluationContext._
 import com.wavesplatform.lang.v1.evaluator.ctx._
 import com.wavesplatform.lang.v1.evaluator.ctx.impl.PureContext._
 import com.wavesplatform.lang.v1.evaluator.ctx.impl.{CryptoContext, PureContext}
 import com.wavesplatform.lang.v1.testing.ScriptGen
-import com.wavesplatform.lang.v1.FunctionHeader
-import com.wavesplatform.lang.v1.evaluator.EvaluatorV1
->>>>>>> 91f99800
 import org.scalatest.prop.PropertyChecks
 import org.scalatest.{Matchers, PropSpec}
 import scodec.bits.ByteVector
@@ -34,12 +21,8 @@
 
 class EvaluatorV1Test extends PropSpec with PropertyChecks with Matchers with ScriptGen with NoShrink {
 
-<<<<<<< HEAD
-  private def ev[T: TypeInfo](context: Context = PureContext.instance, expr: EXPR): Either[(Context, ExecutionError), T] =
-=======
   private def ev[T: TypeInfo](context: EvaluationContext = PureContext.instance,
-                              expr: EXPR): Either[(EvaluationContext, ExecutionLog, ExecutionError), T] =
->>>>>>> 91f99800
+                              expr: EXPR): Either[(EvaluationContext, ExecutionError), T] =
     EvaluatorV1[T](context, expr)
   private def simpleDeclarationAndUsage(i: Int) = BLOCK(LET("x", CONST_LONG(i)), REF("x", LONG), LONG)
 
@@ -347,13 +330,7 @@
     r.isLeft shouldBe false
   }
 
-<<<<<<< HEAD
-  private def sigVerifyTest(bodyBytes: Array[Byte], publicKey: PublicKey, signature: Signature): Either[(Context, ExecutionError), Boolean] = {
-=======
-  private def sigVerifyTest(bodyBytes: Array[Byte],
-                            publicKey: PublicKey,
-                            signature: Signature): Either[(EvaluationContext, ExecutionLog, ExecutionError), Boolean] = {
->>>>>>> 91f99800
+  private def sigVerifyTest(bodyBytes: Array[Byte], publicKey: PublicKey, signature: Signature): Either[(EvaluationContext, ExecutionError), Boolean] = {
     val txType = PredefType(
       "Transaction",
       List(
@@ -403,11 +380,7 @@
     for ((funcName, funcClass) <- hashFunctions) hashFuncTest(bodyBytes, funcName) shouldBe Right(ByteVector(funcClass.hash(bodyText)))
   }
 
-<<<<<<< HEAD
-  private def hashFuncTest(bodyBytes: Array[Byte], funcName: String): Either[(Context, ExecutionError), ByteVector] = {
-=======
-  private def hashFuncTest(bodyBytes: Array[Byte], funcName: String): Either[(EvaluationContext, ExecutionLog, ExecutionError), ByteVector] = {
->>>>>>> 91f99800
+  private def hashFuncTest(bodyBytes: Array[Byte], funcName: String): Either[(EvaluationContext, ExecutionError), ByteVector] = {
     val context = Monoid.combineAll(
       Seq(
         PureContext.instance,
