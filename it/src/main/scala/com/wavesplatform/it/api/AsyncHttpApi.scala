--- conflicted
+++ resolved
@@ -116,12 +116,8 @@
     def postJsonWithApiKey[A: Writes](path: String, body: A): Future[Response] = retrying {
       _post(s"${n.nodeApiEndpoint}$path")
         .withApiKey(n.apiKey)
-<<<<<<< HEAD
-        .setHeader("Content-type", "application/json;charset=utf-8").setBody(stringify(toJson(body)))
-=======
-        .setHeader("Content-type", "application/json")
+        .setHeader("Content-type", "application/json;charset=utf-8")
         .setBody(stringify(toJson(body)))
->>>>>>> c598f70c
         .build()
     }
 
@@ -132,12 +128,7 @@
       post(path, stringify(toJson(body)))
 
     def post(path: String, body: String): Future[Response] =
-<<<<<<< HEAD
-      post(s"${n.nodeApiEndpoint}$path",
-        (rb: RequestBuilder) => rb.setHeader("Content-type", "application/json;charset=utf-8").setBody(body))
-=======
-      post(s"${n.nodeApiEndpoint}$path", (rb: RequestBuilder) => rb.setHeader("Content-type", "application/json").setBody(body))
->>>>>>> c598f70c
+      post(s"${n.nodeApiEndpoint}$path", (rb: RequestBuilder) => rb.setHeader("Content-type", "application/json;charset=utf-8").setBody(body))
 
     def blacklist(address: InetSocketAddress): Future[Unit] =
       post("/debug/blacklist", s"${address.getHostString}:${address.getPort}").map(_ => ())
