--- conflicted
+++ resolved
@@ -80,15 +80,6 @@
     seq(Random.nextInt(seq.length))
   }
 
-<<<<<<< HEAD
-  def profile[R](block: => R): (Long, R) = {
-    val start = System.currentTimeMillis()
-    val result = block // call-by-name
-    (System.currentTimeMillis() - start, result)
-  }
-
-=======
->>>>>>> 6d2964a1
   implicit val timeout = Timeout(1.second)
 
   AddressScheme.current = TestNetParams.addressScheme
