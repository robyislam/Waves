package com.wavesplatform.state2

import java.util.concurrent.locks.ReentrantReadWriteLock

import com.wavesplatform.TestDB
import com.wavesplatform.features.FeatureProvider
import com.wavesplatform.history.HistoryWriterImpl
import com.wavesplatform.settings.FunctionalitySettings
import com.wavesplatform.state2.reader.CompositeStateReader.composite
import com.wavesplatform.state2.reader.SnapshotStateReader
import scorex.block.Block
import scorex.settings.TestFunctionalitySettings
import scorex.transaction.{History, ValidationError}

package object diffs extends TestDB {

  private val lock = new ReentrantReadWriteLock()

  def newState(storeTransactions: Boolean = true): StateWriterImpl =
    new StateWriterImpl(StateStorage(open(), dropExisting = false).get, new ReentrantReadWriteLock())

<<<<<<< HEAD
  def newHistory(fs: FunctionalitySettings = TestFunctionalitySettings.Enabled): History with FeatureProvider =
    HistoryWriterImpl(None, lock, fs, TestFunctionalitySettings.EmptyFeaturesSettings).get
=======
  def newHistory(): History with FeatureProvider = HistoryWriterImpl(open(), lock, TestFunctionalitySettings.Enabled, TestFunctionalitySettings.EmptyFeaturesSettings).get
>>>>>>> 8a8ffb04

  val ENOUGH_AMT: Long = Long.MaxValue / 3

  def assertDiffEi(preconditions: Seq[Block], block: Block, fs: FunctionalitySettings = TestFunctionalitySettings.Enabled)(assertion: Either[ValidationError, BlockDiff] => Unit): Unit = {
    val fp = newHistory(fs)
    val state = newState()
    val differ: (SnapshotStateReader, Block) => Either[ValidationError, BlockDiff] = (s, b) => BlockDiffer.fromBlock(fs, fp, s, None, b)

    preconditions.foreach { precondition =>
      val preconditionDiff = differ(state, precondition).explicitGet()
      state.applyBlockDiff(preconditionDiff)
    }
    val totalDiff1 = differ(state, block)
    assertion(totalDiff1)

    val preconditionDiff = BlockDiffer.unsafeDiffMany(fs, fp, newState(), None, 6)(preconditions)
    val compositeState = composite(preconditionDiff, newState())
    val totalDiff2 = differ(compositeState, block)
    assertion(totalDiff2)
  }

  def assertDiffAndState(preconditions: Seq[Block], block: Block, fs: FunctionalitySettings = TestFunctionalitySettings.Enabled)(assertion: (BlockDiff, SnapshotStateReader) => Unit): Unit = {
    val fp = newHistory(fs)
    val state = newState()

    val differ: (SnapshotStateReader, Block) => Either[ValidationError, BlockDiff] = (s, b) => BlockDiffer.fromBlock(fs, fp, s, None, b)

    preconditions.foreach { precondition =>
      val preconditionDiff = differ(state, precondition).explicitGet()
      state.applyBlockDiff(preconditionDiff)
    }
    val totalDiff1 = differ(state, block).explicitGet()
    state.applyBlockDiff(totalDiff1)
    assertion(totalDiff1, state)

    val preconditionDiff = BlockDiffer.unsafeDiffMany(fs, fp, newState(), None, 7)(preconditions)
    val compositeState = composite(preconditionDiff, newState())
    val totalDiff2 = differ(compositeState, block).explicitGet()
    assertion(totalDiff2, composite(totalDiff2, compositeState))
  }

  def produce(errorMessage: String): ProduceError = new ProduceError(errorMessage)

  def zipWithPrev[A](seq: Seq[A]): Seq[(Option[A], A)] = {
    seq.zipWithIndex.map { case ((a, i)) => (if (i == 0) None else Some(seq(i - 1)), a) }
  }
}<|MERGE_RESOLUTION|>--- conflicted
+++ resolved
@@ -19,12 +19,8 @@
   def newState(storeTransactions: Boolean = true): StateWriterImpl =
     new StateWriterImpl(StateStorage(open(), dropExisting = false).get, new ReentrantReadWriteLock())
 
-<<<<<<< HEAD
   def newHistory(fs: FunctionalitySettings = TestFunctionalitySettings.Enabled): History with FeatureProvider =
-    HistoryWriterImpl(None, lock, fs, TestFunctionalitySettings.EmptyFeaturesSettings).get
-=======
-  def newHistory(): History with FeatureProvider = HistoryWriterImpl(open(), lock, TestFunctionalitySettings.Enabled, TestFunctionalitySettings.EmptyFeaturesSettings).get
->>>>>>> 8a8ffb04
+    HistoryWriterImpl(open(), lock, fs, TestFunctionalitySettings.EmptyFeaturesSettings).get
 
   val ENOUGH_AMT: Long = Long.MaxValue / 3
 
