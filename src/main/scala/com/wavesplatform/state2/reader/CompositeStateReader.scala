package com.wavesplatform.state2.reader

import cats.implicits._
import com.wavesplatform.state2._
import scorex.account.{Address, Alias}
import scorex.transaction.assets.{IssueTransaction, SmartIssueTransaction}
import scorex.transaction.lease.LeaseTransaction
import scorex.transaction.smart.Script
import scorex.transaction.{Transaction, TransactionParser}

class CompositeStateReader(inner: SnapshotStateReader, maybeDiff: => Option[Diff]) extends SnapshotStateReader {

  private def diff = maybeDiff.getOrElse(Diff.empty)

  override def portfolio(a: Address) = inner.portfolio(a).combine(diff.portfolios.getOrElse(a, Portfolio.empty))

  override def assetDescription(id: ByteStr) = {
    inner
      .assetDescription(id)
      .orElse(diff.transactions.get(id).collectFirst {
        case (_, it: IssueTransaction, _)      => AssetDescription(it.sender, it.name, it.decimals, it.reissuable, it.quantity, None)
        case (_, it: SmartIssueTransaction, _) => AssetDescription(it.sender, it.name, it.decimals, it.reissuable, it.quantity, it.script)
      })
      .map(z => diff.issuedAssets.get(id).fold(z)(r => z.copy(reissuable = r.isReissuable, totalVolume = r.volume + z.totalVolume)))
  }

  override def leaseDetails(leaseId: ByteStr) = {
    inner.leaseDetails(leaseId).map(ld => ld.copy(isActive = diff.leaseState.getOrElse(leaseId, ld.isActive))) orElse
      diff.transactions.get(leaseId).collect {
        case (h, lt: LeaseTransaction, _) =>
          LeaseDetails(lt.sender, lt.recipient, h, lt.amount, diff.leaseState(lt.id()))
      }
  }

  override def transactionInfo(id: ByteStr): Option[(Int, Transaction)] =
    diff.transactions
      .get(id)
      .map(t => (t._1, t._2))
      .orElse(inner.transactionInfo(id))

  override def height: Int = inner.height + (if (maybeDiff.isDefined) 1 else 0)

  override def addressTransactions(address: Address, types: Set[TransactionParser.TransactionType.Value], from: Int, count: Int) = {
    val transactionsFromDiff = diff.transactions.values.view
      .collect {
        case (height, tx, addresses) if addresses(address) && (types(tx.transactionType) || types.isEmpty) => (height, tx)
      }
      .slice(from, from + count)
      .toSeq

    val actualTxCount = transactionsFromDiff.length

    if (actualTxCount == count) transactionsFromDiff
    else {
      transactionsFromDiff ++ inner.addressTransactions(address, types, 0, count - actualTxCount)
    }
  }

  override def resolveAlias(a: Alias): Option[Address] = diff.aliases.get(a).orElse(inner.resolveAlias(a))

  override def allActiveLeases = {
    val (active, canceled) = diff.leaseState.partition(_._2)
    val fromDiff = active.keys
      .map { id =>
        diff.transactions(id)._2
      }
      .collect { case lt: LeaseTransaction => lt }
      .toSet
    val fromInner = inner.allActiveLeases.filterNot(ltx => canceled.keySet.contains(ltx.id()))
    fromDiff ++ fromInner
  }

  override def collectPortfolios(filter: Portfolio => Boolean) = {
    inner.collectPortfolios(filter) ++
      diff.portfolios.keys.map(a => a -> portfolio(a)).filter { case (_, p) => filter(p) }.toMap
  }

  override def containsTransaction(id: ByteStr): Boolean = diff.transactions.contains(id) || inner.containsTransaction(id)

  override def filledVolumeAndFee(orderId: ByteStr): VolumeAndFee =
    diff.orderFills.get(orderId).orEmpty.combine(inner.filledVolumeAndFee(orderId))

  override def balanceSnapshots(address: Address, from: Int, to: Int) = {
    if (to <= inner.height || maybeDiff.isEmpty) {
      inner.balanceSnapshots(address, from, to)
    } else {
      val bs = BalanceSnapshot(height, portfolio(address))
      if (inner.height > 0 && from < this.height) bs +: inner.balanceSnapshots(address, from, to) else Seq(bs)
    }
  }

  override def accountScript(address: Address): Option[Script] = {
    diff.scripts.get(address) match {
      case None            => inner.accountScript(address)
      case Some(None)      => None
      case Some(Some(scr)) => Some(scr)
    }
  }

<<<<<<< HEAD
  private def changedBalances(pred: Portfolio => Boolean, f: Address => Long): Map[Address, Long] =
    for {
      (address, p) <- diff.portfolios
      if pred(p)
    } yield address -> f(address)
=======
  override def accountData(acc: Address): AccountDataInfo = {
    val fromInner = inner.accountData(acc)
    val fromDiff = diff.accountData.get(acc).orEmpty
    fromInner.combine(fromDiff)
  }

  override def accountData(acc: Address, key: String): Option[DataEntry[_]] = {
    val diffData = diff.accountData.get(acc).orEmpty
    diffData.data.get(key).orElse(inner.accountData(acc, key))
  }

  private def changedBalances(pred: Portfolio => Boolean, f: Address => Long): Map[Address, Long] = for {
    (address, p) <- diff.portfolios
    if pred(p)
  } yield address -> f(address)
>>>>>>> 5b56dd20

  override def assetDistribution(height: Int, assetId: ByteStr) = {
    val innerDistribution = inner.assetDistribution(height, assetId)
    if (height < this.height) innerDistribution
    else {
      innerDistribution ++ changedBalances(_.assets.getOrElse(assetId, 0L) != 0, portfolio(_).assets.getOrElse(assetId, 0L))
    }
  }

  override def wavesDistribution(height: Int) = {
    val innerDistribution = inner.wavesDistribution(height)
    if (height < this.height) innerDistribution
    else {
      innerDistribution ++ changedBalances(_.balance != 0, portfolio(_).balance)
    }
  }
}

object CompositeStateReader {
  def composite(inner: SnapshotStateReader, diff: => Option[Diff]): SnapshotStateReader = new CompositeStateReader(inner, diff)
  def composite(inner: SnapshotStateReader, diff: Diff): SnapshotStateReader            = new CompositeStateReader(inner, Some(diff))
}<|MERGE_RESOLUTION|>--- conflicted
+++ resolved
@@ -97,13 +97,6 @@
     }
   }
 
-<<<<<<< HEAD
-  private def changedBalances(pred: Portfolio => Boolean, f: Address => Long): Map[Address, Long] =
-    for {
-      (address, p) <- diff.portfolios
-      if pred(p)
-    } yield address -> f(address)
-=======
   override def accountData(acc: Address): AccountDataInfo = {
     val fromInner = inner.accountData(acc)
     val fromDiff = diff.accountData.get(acc).orEmpty
@@ -115,11 +108,11 @@
     diffData.data.get(key).orElse(inner.accountData(acc, key))
   }
 
-  private def changedBalances(pred: Portfolio => Boolean, f: Address => Long): Map[Address, Long] = for {
-    (address, p) <- diff.portfolios
-    if pred(p)
-  } yield address -> f(address)
->>>>>>> 5b56dd20
+  private def changedBalances(pred: Portfolio => Boolean, f: Address => Long): Map[Address, Long] =
+    for {
+      (address, p) <- diff.portfolios
+      if pred(p)
+    } yield address -> f(address)
 
   override def assetDistribution(height: Int, assetId: ByteStr) = {
     val innerDistribution = inner.assetDistribution(height, assetId)
