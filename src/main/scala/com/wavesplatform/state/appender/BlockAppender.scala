package com.wavesplatform.state.appender

import cats.data.EitherT
import com.wavesplatform.consensus.PoSSelector
import com.wavesplatform.metrics._
import com.wavesplatform.mining.Miner
import com.wavesplatform.network._
import com.wavesplatform.settings.WavesSettings
import com.wavesplatform.state.Blockchain
import com.wavesplatform.utx.UtxPool
import io.netty.channel.Channel
import io.netty.channel.group.ChannelGroup
import kamon.Kamon
import monix.eval.Task
import monix.execution.Scheduler
import scorex.block.Block
import scorex.transaction.ValidationError.{BlockAppendError, InvalidSignature}
import scorex.transaction.{BlockchainUpdater, CheckpointService, ValidationError}
import scorex.utils.{ScorexLogging, Time}

import scala.util.Right

object BlockAppender extends ScorexLogging with Instrumented {

  def apply(checkpoint: CheckpointService,
            blockchainUpdater: BlockchainUpdater with Blockchain,
            time: Time,
            utxStorage: UtxPool,
            pos: PoSSelector,
            settings: WavesSettings,
            scheduler: Scheduler)(newBlock: Block): Task[Either[ValidationError, Option[BigInt]]] =
    Task {
      measureSuccessful(
        blockProcessingTimeStats, {
<<<<<<< HEAD
          if (blockchainUpdater.contains(newBlock)) Right(None)
          else
            for {
              _ <- Either.cond(blockchainUpdater.heightOf(newBlock.reference).exists(_ >= blockchainUpdater.height - 1),
                               (),
                               BlockAppendError("Irrelevant block", newBlock))
              _ = log.debug(s"Appending $newBlock")
              maybeBaseHeight <- appendBlock(checkpoint, blockchainUpdater, utxStorage, pos, time, settings)(newBlock)
            } yield maybeBaseHeight map (_ => blockchainUpdater.score)
=======
          if (blockchainUpdater.isLastBlockId(newBlock.reference)) {
            appendBlock(checkpoint, blockchainUpdater, utxStorage, time, settings)(newBlock).map(_ => Some(blockchainUpdater.score))
          } else if (blockchainUpdater.contains(newBlock.uniqueId)) {
            Right(None)
          } else {
            Left(BlockAppendError("Block is not a child of the last block", newBlock))
          }
>>>>>>> 52a283f7
        }
      )
    }.executeOn(scheduler)

  def apply(checkpoint: CheckpointService,
            blockchainUpdater: BlockchainUpdater with Blockchain,
            time: Time,
            utxStorage: UtxPool,
            pos: PoSSelector,
            settings: WavesSettings,
            allChannels: ChannelGroup,
            peerDatabase: PeerDatabase,
            miner: Miner,
            scheduler: Scheduler)(ch: Channel, newBlock: Block): Task[Unit] = {
    BlockStats.received(newBlock, BlockStats.Source.Broadcast, ch)
    blockReceivingLag.safeRecord(System.currentTimeMillis() - newBlock.timestamp)
    (for {
      _                <- EitherT(Task.now(newBlock.signaturesValid()))
      validApplication <- EitherT(apply(checkpoint, blockchainUpdater, time, utxStorage, pos, settings, scheduler)(newBlock))
    } yield validApplication).value.map {
      case Right(None) => // block already appended
      case Right(Some(_)) =>
        BlockStats.applied(newBlock, BlockStats.Source.Broadcast, blockchainUpdater.height)
        log.debug(s"${id(ch)} Appended $newBlock")
        if (newBlock.transactionData.isEmpty)
          allChannels.broadcast(BlockForged(newBlock), Some(ch))
        miner.scheduleMining()
      case Left(is: InvalidSignature) =>
        peerDatabase.blacklistAndClose(ch, s"Could not append $newBlock: $is")
      case Left(ve) =>
        BlockStats.declined(newBlock, BlockStats.Source.Broadcast)
        log.debug(s"${id(ch)} Could not append $newBlock: $ve")
    }
  }

  private val blockReceivingLag        = Kamon.metrics.histogram("block-receiving-lag")
  private val blockProcessingTimeStats = Kamon.metrics.histogram("single-block-processing-time")

}<|MERGE_RESOLUTION|>--- conflicted
+++ resolved
@@ -32,25 +32,13 @@
     Task {
       measureSuccessful(
         blockProcessingTimeStats, {
-<<<<<<< HEAD
-          if (blockchainUpdater.contains(newBlock)) Right(None)
-          else
-            for {
-              _ <- Either.cond(blockchainUpdater.heightOf(newBlock.reference).exists(_ >= blockchainUpdater.height - 1),
-                               (),
-                               BlockAppendError("Irrelevant block", newBlock))
-              _ = log.debug(s"Appending $newBlock")
-              maybeBaseHeight <- appendBlock(checkpoint, blockchainUpdater, utxStorage, pos, time, settings)(newBlock)
-            } yield maybeBaseHeight map (_ => blockchainUpdater.score)
-=======
           if (blockchainUpdater.isLastBlockId(newBlock.reference)) {
-            appendBlock(checkpoint, blockchainUpdater, utxStorage, time, settings)(newBlock).map(_ => Some(blockchainUpdater.score))
+            appendBlock(checkpoint, blockchainUpdater, utxStorage, pos, time, settings)(newBlock).map(_ => Some(blockchainUpdater.score))
           } else if (blockchainUpdater.contains(newBlock.uniqueId)) {
             Right(None)
           } else {
             Left(BlockAppendError("Block is not a child of the last block", newBlock))
           }
->>>>>>> 52a283f7
         }
       )
     }.executeOn(scheduler)
