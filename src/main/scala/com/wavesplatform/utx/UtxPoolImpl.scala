package com.wavesplatform.utx

import java.util.concurrent.ConcurrentHashMap

import cats._
import com.wavesplatform.metrics.Instrumented
import com.wavesplatform.mining.TwoDimensionalMiningConstraint
import com.wavesplatform.settings.{FunctionalitySettings, UtxSettings}
import com.wavesplatform.state.diffs.TransactionDiffer
import com.wavesplatform.state.reader.CompositeBlockchain.composite
import com.wavesplatform.state.{Blockchain, ByteStr, Diff, Portfolio}
import kamon.Kamon
import kamon.metric.instrument.{Time => KamonTime}
import monix.eval.Task
import monix.execution.Scheduler
import scorex.account.Address
import scorex.consensus.TransactionsOrdering
import scorex.transaction.ValidationError.{GenericError, SenderIsBlacklisted}
import scorex.transaction._
import scorex.transaction.assets.{MassTransferTransaction, TransferTransaction}
import scorex.utils.{ScorexLogging, Time}

import scala.collection.JavaConverters._
import scala.concurrent.duration._
import scala.util.{Left, Right}

class UtxPoolImpl(time: Time, blockchain: Blockchain, feeCalculator: FeeCalculator, fs: FunctionalitySettings, utxSettings: UtxSettings)
    extends ScorexLogging
    with Instrumented
    with AutoCloseable
    with UtxPool {
  outer =>

  import com.wavesplatform.utx.UtxPoolImpl._

  private implicit val scheduler = Scheduler.singleThread("utx-pool-cleanup")

  private val transactions          = new ConcurrentHashMap[ByteStr, Transaction]()
  private val pessimisticPortfolios = new PessimisticPortfolios

  private val removeInvalid = Task {
    val b                    = blockchain
    val transactionsToRemove = transactions.values.asScala.filter(t => b.containsTransaction(t.id()))
    removeAll(transactionsToRemove)
  }.delayExecution(utxSettings.cleanupInterval)

  private val cleanup = removeInvalid.flatMap(_ => removeInvalid).runAsyncLogErr

  override def close(): Unit = {
    cleanup.cancel()
    scheduler.shutdown()
  }

  private val utxPoolSizeStats    = Kamon.metrics.minMaxCounter("utx-pool-size", 500.millis)
  private val processingTimeStats = Kamon.metrics.histogram("utx-transaction-processing-time", KamonTime.Milliseconds)
  private val putRequestStats     = Kamon.metrics.counter("utx-pool-put-if-new")

  private def removeExpired(currentTs: Long): Unit = {
    def isExpired(tx: Transaction) = (currentTs - tx.timestamp).millis > utxSettings.maxTransactionAge

    transactions.values.asScala
      .filter(isExpired)
      .foreach { tx =>
        transactions.remove(tx.id())
        pessimisticPortfolios.remove(tx.id())
        utxPoolSizeStats.decrement()
      }
  }

  override def putIfNew(tx: Transaction): Either[ValidationError, (Boolean, Diff)] = putIfNew(blockchain, tx)

  private def checkNotBlacklisted(tx: Transaction): Either[ValidationError, Unit] = {
    if (utxSettings.blacklistSenderAddresses.isEmpty) {
      Right(())
    } else {
      val sender: Option[String] = tx match {
        case x: Authorized => Some(x.sender.address)
        case _             => None
      }

      sender match {
        case Some(addr) if utxSettings.blacklistSenderAddresses.contains(addr) =>
          val recipients = tx match {
            case tt: TransferTransaction      => Seq(tt.recipient)
            case mtt: MassTransferTransaction => mtt.transfers.map(_.address)
            case _                            => Seq()
          }
          val allowed =
            recipients.nonEmpty &&
              recipients.forall(r => utxSettings.allowBlacklistedTransferTo.contains(r.stringRepr))
          Either.cond(allowed, (), SenderIsBlacklisted(addr))
        case _ => Right(())
      }
    }
  }

  override def removeAll(txs: Traversable[Transaction]): Unit = {
    txs.view.map(_.id()).foreach { id =>
      Option(transactions.remove(id)).foreach(_ => utxPoolSizeStats.decrement())
      pessimisticPortfolios.remove(id)
    }

    removeExpired(time.correctedTime())
  }

  override def accountPortfolio(addr: Address): Portfolio = blockchain.portfolio(addr)

  override def portfolio(addr: Address): Portfolio =
    Monoid.combine(blockchain.portfolio(addr), pessimisticPortfolios.getAggregated(addr))

  override def all: Seq[Transaction] = transactions.values.asScala.toSeq.sorted(TransactionsOrdering.InUTXPool)

  override def size: Int = transactions.size

  override def transactionById(transactionId: ByteStr): Option[Transaction] = Option(transactions.get(transactionId))

  override def packUnconfirmed(rest: TwoDimensionalMiningConstraint, sortInBlock: Boolean): (Seq[Transaction], TwoDimensionalMiningConstraint) = {
    val currentTs = time.correctedTime()
    removeExpired(currentTs)
    val b      = blockchain
    val differ = TransactionDiffer(fs, blockchain.lastBlockTimestamp, currentTs, b.height) _
    val (invalidTxs, reversedValidTxs, _, finalConstraint, _) = transactions.values.asScala.toSeq
      .sorted(TransactionsOrdering.InUTXPool)
      .foldLeft((Seq.empty[ByteStr], Seq.empty[Transaction], Monoid[Diff].empty, rest, false)) {
        case (curr @ (_, _, _, _, skip), _) if skip => curr
        case ((invalid, valid, diff, currRest, _), tx) =>
          differ(composite(b, diff), tx) match {
            case Right(newDiff) =>
              val updatedRest = currRest.put(tx)
              if (updatedRest.isOverfilled) (invalid, valid, diff, currRest, true)
              else (invalid, tx +: valid, Monoid.combine(diff, newDiff), updatedRest, updatedRest.isEmpty)
            case Left(_) =>
              (tx.id() +: invalid, valid, diff, currRest, false)
          }
      }

    invalidTxs.foreach { itx =>
      transactions.remove(itx)
      pessimisticPortfolios.remove(itx)
    }
    val txs = if (sortInBlock) reversedValidTxs.sorted(TransactionsOrdering.InBlock) else reversedValidTxs.reverse
    (txs, finalConstraint)
  }

  override private[utx] def createBatchOps: UtxBatchOps = new BatchOpsImpl(blockchain)

  private class BatchOpsImpl(b: Blockchain) extends UtxBatchOps {
    override def putIfNew(tx: Transaction): Either[ValidationError, (Boolean, Diff)] = outer.putIfNew(b, tx)
  }

  private def putIfNew(b: Blockchain, tx: Transaction): Either[ValidationError, (Boolean, Diff)] = {
    putRequestStats.increment()
    measureSuccessful(
      processingTimeStats, {
        for {
          _    <- Either.cond(transactions.size < utxSettings.maxSize, (), GenericError("Transaction pool size limit is reached"))
          _    <- checkNotBlacklisted(tx)
<<<<<<< HEAD
          _    <- feeCalculator.enoughFee(tx, s, history, fs)
          diff <- TransactionDiffer(fs, history.lastBlockTimestamp, time.correctedTime(), history.height)(s, history, tx)
=======
          _    <- feeCalculator.enoughFee(tx)
          diff <- TransactionDiffer(fs, blockchain.lastBlockTimestamp, time.correctedTime(), blockchain.height)(b, tx)
>>>>>>> 254c034f
        } yield {
          utxPoolSizeStats.increment()
          pessimisticPortfolios.add(tx.id(), diff)
          (Option(transactions.put(tx.id(), tx)).isEmpty, diff)
        }
      }
    )
  }

}

object UtxPoolImpl {

  private class PessimisticPortfolios {
    private type Portfolios = Map[Address, Portfolio]
    private val transactionPortfolios = new ConcurrentHashMap[ByteStr, Portfolios]()
    private val transactions          = new ConcurrentHashMap[Address, Set[ByteStr]]()

    def add(txId: ByteStr, txDiff: Diff): Unit = {
      val nonEmptyPessimisticPortfolios = txDiff.portfolios
        .map {
          case (addr, portfolio) => addr -> portfolio.pessimistic
        }
        .filterNot {
          case (_, portfolio) => portfolio.isEmpty
        }

      if (nonEmptyPessimisticPortfolios.nonEmpty &&
          Option(transactionPortfolios.put(txId, nonEmptyPessimisticPortfolios)).isEmpty) {
        nonEmptyPessimisticPortfolios.keys.foreach { address =>
          transactions.put(address, transactions.getOrDefault(address, Set.empty) + txId)
        }
      }
    }

    def getAggregated(accountAddr: Address): Portfolio = {
      val portfolios = for {
        txId <- transactions.getOrDefault(accountAddr, Set.empty).toSeq
        txPortfolios = transactionPortfolios.getOrDefault(txId, Map.empty[Address, Portfolio])
        txAccountPortfolio <- txPortfolios.get(accountAddr).toSeq
      } yield txAccountPortfolio

      Monoid.combineAll[Portfolio](portfolios)
    }

    def remove(txId: ByteStr): Unit = {
      if (Option(transactionPortfolios.remove(txId)).isDefined) {
        transactions.keySet().asScala.foreach { addr =>
          transactions.put(addr, transactions.getOrDefault(addr, Set.empty) - txId)
        }
      }
    }
  }

}<|MERGE_RESOLUTION|>--- conflicted
+++ resolved
@@ -155,13 +155,8 @@
         for {
           _    <- Either.cond(transactions.size < utxSettings.maxSize, (), GenericError("Transaction pool size limit is reached"))
           _    <- checkNotBlacklisted(tx)
-<<<<<<< HEAD
           _    <- feeCalculator.enoughFee(tx, s, history, fs)
-          diff <- TransactionDiffer(fs, history.lastBlockTimestamp, time.correctedTime(), history.height)(s, history, tx)
-=======
-          _    <- feeCalculator.enoughFee(tx)
           diff <- TransactionDiffer(fs, blockchain.lastBlockTimestamp, time.correctedTime(), blockchain.height)(b, tx)
->>>>>>> 254c034f
         } yield {
           utxPoolSizeStats.increment()
           pessimisticPortfolios.add(tx.id(), diff)
