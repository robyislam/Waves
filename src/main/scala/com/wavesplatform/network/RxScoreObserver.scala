--- conflicted
+++ resolved
@@ -41,13 +41,8 @@
         val bestChannels = groupedByScore(bestScore).map(_._1)
         currentBestChannel match {
           case Some(c) if bestChannels contains c =>
-<<<<<<< HEAD
-            log.trace(s"${id(c)} Publishing same best channel")
+            log.trace(s"${id(c)} Publishing same best channel with score $bestScore")
             Some(BestChannel(c, bestScore))
-=======
-            log.trace(s"${id(c)} Publishing same best channel with score $bestScore")
-            Observable(Some(BestChannel(c, bestScore)))
->>>>>>> 64ceca6e
           case _ =>
             val head = bestChannels.head
             currentBestChannel = Some(head)
@@ -72,14 +67,9 @@
 
     val z = remoteScores.observeOn(scheduler).map { case ((ch, score)) => {
       scores.put(ch, score)
-<<<<<<< HEAD
-      log.trace(s"${id(ch)} New score $score")
+
+      log.trace(s"${id(ch)} New remote score $score")
     }}
-=======
-      log.trace(s"${id(ch)} New remote score $score")
-    }
-    }
->>>>>>> 64ceca6e
 
     Observable.merge(x, y, z).map(_ => newBestChannel())
   }
