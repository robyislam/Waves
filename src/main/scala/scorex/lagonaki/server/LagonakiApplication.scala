package scorex.lagonaki.server

import java.io.{File, RandomAccessFile}
import java.nio.file.{Files, Paths}

import akka.actor.Props
import com.typesafe.config.ConfigFactory
import scorex.account.{Account, PrivateKeyAccount, PublicKeyAccount}
import scorex.api.http._
import scorex.app.Application
<<<<<<< HEAD
=======
import scorex.block.Block
>>>>>>> fe005559
import scorex.consensus.nxt.NxtLikeConsensusModule
import scorex.consensus.nxt.api.http.NxtConsensusApiRoute
import scorex.consensus.qora.QoraLikeConsensusModule
import scorex.consensus.qora.api.http.QoraConsensusApiRoute
<<<<<<< HEAD
import scorex.lagonaki.api.http.{PaymentApiRoute, PeersHttpService, ScorexApiRoute}
import scorex.network.message.Message
import scorex.network.{UnconfirmedPoolSynchronizer, Broadcast, TransactionalMessagesRepo, NetworkController}
import scorex.transaction.LagonakiTransaction.ValidationResult
import scorex.transaction._
import scorex.transaction.state.database.UnconfirmedTransactionsDatabaseImpl
import scorex.transaction.state.database.blockchain.StoredState
import scorex.transaction.state.wallet.Payment
import scorex.utils.NTP

import scala.reflect.runtime.universe._

=======
import scorex.crypto.ads.merkle.{AuthDataBlock, MerkleTree}
import scorex.lagonaki.api.http.{PaymentApiRoute, PeersHttpService, ScorexApiRoute}
import scorex.lagonaki.network.message._
import scorex.lagonaki.network.{BlockchainSyncer, NetworkController}
import scorex.perma.Storage.AuthDataStorage
import scorex.perma.consensus.PermaConsensusModule
import scorex.perma.consensus.http.PermaConsensusApiRoute
import scorex.perma.settings.Constants
import scorex.perma.settings.Constants._
import scorex.storage.Storage
import scorex.transaction.LagonakiTransaction.ValidationResult
import scorex.transaction._
import scorex.transaction.state.database.UnconfirmedTransactionsDatabaseImpl
import scorex.transaction.state.wallet.{Payment, Wallet}
import scorex.utils.{NTP, ScorexLogging}
import spray.can.Http

import scala.concurrent.ExecutionContext.Implicits.global
import scala.reflect.runtime.universe._
>>>>>>> fe005559

class LagonakiApplication(val settingsFilename: String)
  extends Application {

  override val applicationName = "lagonaki"

  private val appConf = ConfigFactory.load().getConfig("app")

  override implicit val settings = new LagonakiSettings(settingsFilename)

  override implicit val consensusModule =
    appConf.getString("consensusAlgo") match {
      case s: String if s.equalsIgnoreCase("nxt") =>
        new NxtLikeConsensusModule
      case s: String if s.equalsIgnoreCase("qora") =>
        new QoraLikeConsensusModule
<<<<<<< HEAD
      case nonsense =>
        sys.error(s"Unknown consensus algo: $nonsense")
=======
      case s: String if s.equalsIgnoreCase("perma") =>
        val tree = if (Files.exists(Paths.get(settings.treeDir + "/tree0.mapDB"))) {
          log.info("Get existing tree")
          new MerkleTree(settings.treeDir, Constants.n, Constants.segmentSize, Constants.hash)
        } else {
          log.info("Generating random data set")
          val treeDir = new File(settings.treeDir)
          treeDir.mkdirs()
          val datasetFile = settings.treeDir + "/data.file"
          new RandomAccessFile(datasetFile, "rw").setLength(Constants.n * Constants.segmentSize)
          log.info("Calculate tree")
          val tree = MerkleTree.fromFile(datasetFile, settings.treeDir, Constants.segmentSize, Constants.hash)
          require(tree.nonEmptyBlocks == Constants.n, s"${tree.nonEmptyBlocks} == ${Constants.n}")
          tree
        }

        log.info("Test tree")
        val index = Constants.n - 3
        val leaf = tree.byIndex(index).get
        require(leaf.check(index, tree.rootHash)(Constants.hash))

        log.info("Put ALL data to local storage")
        new File(settings.treeDir).mkdirs()
        val authDataStorage: Storage[Long, AuthDataBlock[DataSegment]] = new AuthDataStorage(settings.authDataStorage)
        def addBlock(i: Long): Unit = {
          authDataStorage.set(i, tree.byIndex(i).get)
          if (i > 0) {
            addBlock(i - 1)
          }
        }
        addBlock(Constants.n - 1)

        log.info("Create consensus module")
        new PermaConsensusModule(tree.rootHash)(authDataStorage)
      case algo =>
        log.error(s"Unknown consensus algo: $algo. Use NxtLikeConsensusModule instead.")
        new NxtLikeConsensusModule
>>>>>>> fe005559
    }

  override implicit val transactionModule: SimpleTransactionModule = new SimpleTransactionModule

<<<<<<< HEAD
  override lazy val state: StoredState = transactionModule.state
  override lazy val history: BlockChain = transactionModule.history
=======
  lazy val networkController = actorSystem.actorOf(Props(classOf[NetworkController], this))
  lazy val blockchainSyncer = actorSystem.actorOf(Props(classOf[BlockchainSyncer], this, networkController, settings))

  private lazy val walletFileOpt = settings.walletDirOpt.map(walletDir => new java.io.File(walletDir, "wallet.s.dat"))
  implicit lazy val wallet = new Wallet(walletFileOpt, settings.walletPassword, settings.walletSeed.get)

  lazy val storedState = transactionModule.state
  lazy val blockchainImpl = transactionModule.history
>>>>>>> fe005559

  val consensusApiRoute = consensusModule match {
    case ncm: NxtLikeConsensusModule =>
      new NxtConsensusApiRoute(ncm, history)
    case qcm: QoraLikeConsensusModule =>
<<<<<<< HEAD
      new QoraConsensusApiRoute(qcm, history)
=======
      new QoraConsensusApiRoute(qcm, blockchainImpl)
    case pcm: PermaConsensusModule =>
      new PermaConsensusApiRoute(pcm, blockchainImpl)
>>>>>>> fe005559
  }

  override lazy val apiRoutes = Seq(
    BlocksApiRoute(history, wallet),
    TransactionsApiRoute(state),
    consensusApiRoute,
    WalletApiRoute(wallet),
    PaymentApiRoute(this),
    ScorexApiRoute(this),
    SeedApiRoute(),
    PeersHttpService(this),
    AddressApiRoute(wallet, state)
  )

  override lazy val apiTypes = Seq(
    typeOf[BlocksApiRoute],
    typeOf[TransactionsApiRoute],
    consensusApiRoute match {
      case nxt: NxtConsensusApiRoute => typeOf[NxtConsensusApiRoute]
      case qora: QoraConsensusApiRoute => typeOf[QoraConsensusApiRoute]
      case pcm: PermaConsensusApiRoute => typeOf[PermaConsensusApiRoute]
    },
    typeOf[WalletApiRoute],
    typeOf[PaymentApiRoute],
    typeOf[ScorexApiRoute],
    typeOf[SeedApiRoute],
    typeOf[PeersHttpService],
    typeOf[AddressApiRoute]
  )

  //todo: is it needed at all ???
  override lazy val additionalSpecs = TransactionalMessagesRepo.specs

  //checks
  require(transactionModule.balancesSupport)
  require(transactionModule.accountWatchingSupport)

  //todo: move to Application?
  actorSystem.actorOf(Props(classOf[UnconfirmedPoolSynchronizer], this))


  //move away methods below?

  def onNewOffchainTransaction(transaction: LagonakiTransaction) =
    if (UnconfirmedTransactionsDatabaseImpl.putIfNew(transaction)) {
      val spec = TransactionalMessagesRepo.TransactionMessageSpec
      val ntwMsg = Message(spec, Right(transaction), None)
      networkController ! NetworkController.SendToNetwork(ntwMsg, Broadcast)
    }

  def createPayment(payment: Payment): Option[PaymentTransaction] = {
    wallet.privateKeyAccount(payment.sender).map { sender =>
      createPayment(sender, new Account(payment.recipient), payment.amount, payment.fee)
    }
  }

  def createPayment(sender: PrivateKeyAccount, recipient: Account, amount: Long, fee: Long): PaymentTransaction = {
    val time = NTP.correctedTime()
    val sig = PaymentTransaction.generateSignature(sender, recipient, amount, fee, time)
    val payment = new PaymentTransaction(new PublicKeyAccount(sender.publicKey), recipient, amount, fee, time, sig)
    if (payment.validate() == ValidationResult.ValidateOke) {
      onNewOffchainTransaction(payment)
    }
    payment
  }
}<|MERGE_RESOLUTION|>--- conflicted
+++ resolved
@@ -4,32 +4,15 @@
 import java.nio.file.{Files, Paths}
 
 import akka.actor.Props
+import akka.io.IO
 import com.typesafe.config.ConfigFactory
 import scorex.account.{Account, PrivateKeyAccount, PublicKeyAccount}
 import scorex.api.http._
 import scorex.app.Application
-<<<<<<< HEAD
-=======
 import scorex.block.Block
->>>>>>> fe005559
 import scorex.consensus.nxt.NxtLikeConsensusModule
-import scorex.consensus.nxt.api.http.NxtConsensusApiRoute
 import scorex.consensus.qora.QoraLikeConsensusModule
 import scorex.consensus.qora.api.http.QoraConsensusApiRoute
-<<<<<<< HEAD
-import scorex.lagonaki.api.http.{PaymentApiRoute, PeersHttpService, ScorexApiRoute}
-import scorex.network.message.Message
-import scorex.network.{UnconfirmedPoolSynchronizer, Broadcast, TransactionalMessagesRepo, NetworkController}
-import scorex.transaction.LagonakiTransaction.ValidationResult
-import scorex.transaction._
-import scorex.transaction.state.database.UnconfirmedTransactionsDatabaseImpl
-import scorex.transaction.state.database.blockchain.StoredState
-import scorex.transaction.state.wallet.Payment
-import scorex.utils.NTP
-
-import scala.reflect.runtime.universe._
-
-=======
 import scorex.crypto.ads.merkle.{AuthDataBlock, MerkleTree}
 import scorex.lagonaki.api.http.{PaymentApiRoute, PeersHttpService, ScorexApiRoute}
 import scorex.lagonaki.network.message._
@@ -49,7 +32,6 @@
 
 import scala.concurrent.ExecutionContext.Implicits.global
 import scala.reflect.runtime.universe._
->>>>>>> fe005559
 
 class LagonakiApplication(val settingsFilename: String)
   extends Application {
@@ -66,10 +48,6 @@
         new NxtLikeConsensusModule
       case s: String if s.equalsIgnoreCase("qora") =>
         new QoraLikeConsensusModule
-<<<<<<< HEAD
-      case nonsense =>
-        sys.error(s"Unknown consensus algo: $nonsense")
-=======
       case s: String if s.equalsIgnoreCase("perma") =>
         val tree = if (Files.exists(Paths.get(settings.treeDir + "/tree0.mapDB"))) {
           log.info("Get existing tree")
@@ -104,39 +82,28 @@
 
         log.info("Create consensus module")
         new PermaConsensusModule(tree.rootHash)(authDataStorage)
-      case algo =>
-        log.error(s"Unknown consensus algo: $algo. Use NxtLikeConsensusModule instead.")
-        new NxtLikeConsensusModule
->>>>>>> fe005559
+      case nonsense =>
+        sys.error(s"Unknown consensus algo: $nonsense")
     }
 
   override implicit val transactionModule: SimpleTransactionModule = new SimpleTransactionModule
 
-<<<<<<< HEAD
-  override lazy val state: StoredState = transactionModule.state
-  override lazy val history: BlockChain = transactionModule.history
-=======
   lazy val networkController = actorSystem.actorOf(Props(classOf[NetworkController], this))
   lazy val blockchainSyncer = actorSystem.actorOf(Props(classOf[BlockchainSyncer], this, networkController, settings))
 
   private lazy val walletFileOpt = settings.walletDirOpt.map(walletDir => new java.io.File(walletDir, "wallet.s.dat"))
   implicit lazy val wallet = new Wallet(walletFileOpt, settings.walletPassword, settings.walletSeed.get)
 
-  lazy val storedState = transactionModule.state
-  lazy val blockchainImpl = transactionModule.history
->>>>>>> fe005559
+  lazy val state: StoredState = transactionModule.state
+  lazy val history: BlockChain = transactionModule.history
 
   val consensusApiRoute = consensusModule match {
     case ncm: NxtLikeConsensusModule =>
-      new NxtConsensusApiRoute(ncm, history)
+      new NxtConsensusApiRoute(ncm, blockchainImpl)
     case qcm: QoraLikeConsensusModule =>
-<<<<<<< HEAD
-      new QoraConsensusApiRoute(qcm, history)
-=======
       new QoraConsensusApiRoute(qcm, blockchainImpl)
     case pcm: PermaConsensusModule =>
       new PermaConsensusApiRoute(pcm, blockchainImpl)
->>>>>>> fe005559
   }
 
   override lazy val apiRoutes = Seq(
