package scorex.api.http.alias

import javax.ws.rs.Path

import akka.http.scaladsl.server.Route
import com.wavesplatform.settings.RestAPISettings
import com.wavesplatform.state2.reader.StateReader
import io.swagger.annotations._
import play.api.libs.json.{Format, Json}
import scorex.account.{Account, Alias}
import scorex.api.http._
import scorex.transaction._
import scorex.wallet.Wallet

@Path("/alias")
@Api(value = "/alias")
case class AliasApiRoute(settings: RestAPISettings, wallet: Wallet, transactionOperations: TransactionOperations, state: StateReader)
  extends ApiRoute {

  override val route = pathPrefix("alias") {
    alias ~ addressOfAlias ~ aliasOfAddress
  }

  @Path("/create")
  @ApiOperation(value = "Creates a alias",
    httpMethod = "POST",
    produces = "application/json",
    consumes = "application/json")
  @ApiImplicitParams(Array(
    new ApiImplicitParam(
      name = "body",
      value = "Json with data",
      required = true,
      paramType = "body",
      dataType = "scorex.api.http.alias.CreateAliasRequest",
      defaultValue = "{\n\t\"alias\": \"aliasalias\",\n\t\"sender\": \"3Mx2afTZ2KbRrLNbytyzTtXukZvqEB8SkW7\",\n\t\"fee\": 100000\n}"
    )
  ))
  @ApiResponses(Array(new ApiResponse(code = 200, message = "Json with response or error")))
  def alias: Route = processRequest("create", (t: CreateAliasRequest) => transactionOperations.alias(t, wallet))


  @Path("/by-alias/{alias}")
  @ApiOperation(value = "Account", notes = "Address by Alias", httpMethod = "GET")
  @ApiImplicitParams(Array(
    new ApiImplicitParam(name = "alias", value = "Alias", required = true, dataType = "string", paramType = "path")
  ))
  def addressOfAlias: Route = (get & path("by-alias" / Segment)) { aliasString =>
    val result = Alias.buildWithCurrentNetworkByte(aliasString) match {
      case Right(alias) =>
        state.resolveAlias(alias) match {
          case Some(addr) => Right(Address(addr.stringRepr))
          case None => Left(AliasNotExists(alias))
        }
      case Left(err) => Left(ApiError.fromValidationError(err))
    }
    complete(result)
  }

  @Path("/by-address/{address}")
  @ApiOperation(value = "Alias", notes = "Alias by Address", httpMethod = "GET")
  @ApiImplicitParams(Array(
    new ApiImplicitParam(name = "address", value = "3Mx2afTZ2KbRrLNbytyzTtXukZvqEB8SkW7", required = true, dataType = "string", paramType = "path")
  ))
  def aliasOfAddress: Route = (get & path("by-address" / Segment)) { addressString =>
<<<<<<< HEAD
    val result: Either[ApiError, Seq[AliasInfo]] = Account.fromString(addressString) match {
      case Right(address) =>
        val aliases = state.aliasesOfAddress(address)
        if (aliases.isEmpty)
          Left(AliasNotExists(address))
        else Right(aliases.map(al => AliasInfo(address.stringRepr, al.stringRepr)))

      case Left(err)
      => Left(ApiError.fromValidationError(err))
    }

=======
    val result: Either[ApiError, Seq[String]] = Account.fromString(addressString)
      .map(acc => state.getAliases(acc).map(_.stringRepr))
      .left.map(ApiError.fromValidationError)
>>>>>>> 5c1eb1f3
    complete(result)
  }

  case class Address(address: String)
  implicit val addressFormat: Format[Address] = Json.format
}<|MERGE_RESOLUTION|>--- conflicted
+++ resolved
@@ -63,23 +63,9 @@
     new ApiImplicitParam(name = "address", value = "3Mx2afTZ2KbRrLNbytyzTtXukZvqEB8SkW7", required = true, dataType = "string", paramType = "path")
   ))
   def aliasOfAddress: Route = (get & path("by-address" / Segment)) { addressString =>
-<<<<<<< HEAD
-    val result: Either[ApiError, Seq[AliasInfo]] = Account.fromString(addressString) match {
-      case Right(address) =>
-        val aliases = state.aliasesOfAddress(address)
-        if (aliases.isEmpty)
-          Left(AliasNotExists(address))
-        else Right(aliases.map(al => AliasInfo(address.stringRepr, al.stringRepr)))
-
-      case Left(err)
-      => Left(ApiError.fromValidationError(err))
-    }
-
-=======
     val result: Either[ApiError, Seq[String]] = Account.fromString(addressString)
-      .map(acc => state.getAliases(acc).map(_.stringRepr))
+      .map(acc => state.aliasesOfAddress(acc).map(_.stringRepr))
       .left.map(ApiError.fromValidationError)
->>>>>>> 5c1eb1f3
     complete(result)
   }
 
