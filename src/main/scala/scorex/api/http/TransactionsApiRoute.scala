package scorex.api.http

import java.util.NoSuchElementException

import akka.http.scaladsl.marshalling.ToResponseMarshallable
import akka.http.scaladsl.model.StatusCodes
import akka.http.scaladsl.server.{ExceptionHandler, Route}
import com.wavesplatform.settings.RestAPISettings
import com.wavesplatform.state.{Blockchain, ByteStr}
import com.wavesplatform.utx.UtxPool
import io.netty.channel.group.ChannelGroup
import io.swagger.annotations._
import javax.ws.rs.Path
import play.api.libs.json._
import scorex.BroadcastRoute
import scorex.account.Address
import scorex.api.http.DataRequest._
import scorex.api.http.alias.{CreateAliasV1Request, CreateAliasV2Request, SignedCreateAliasV1Request, SignedCreateAliasV2Request}
import scorex.api.http.assets.SponsorFeeRequest._
import scorex.api.http.assets._
import scorex.api.http.leasing._
import scorex.transaction.ValidationError.GenericError
import scorex.transaction._
import scorex.transaction.assets._
import scorex.transaction.data.DataTransactionParser
import scorex.transaction.lease._
import scorex.transaction.smart.SetScriptTransaction
import scorex.transaction.transfer._
import scorex.utils.Time
import scorex.wallet.Wallet

import scala.util.Success
import scala.util.control.Exception

@Path("/transactions")
@Api(value = "/transactions")
case class TransactionsApiRoute(settings: RestAPISettings,
                                wallet: Wallet,
                                blockchain: Blockchain,
                                utx: UtxPool,
                                allChannels: ChannelGroup,
                                time: Time)
    extends ApiRoute
    with BroadcastRoute
    with CommonApiFunctions {

  import TransactionsApiRoute.MaxTransactionsPerRequest

  override lazy val route =
    pathPrefix("transactions") {
      unconfirmed ~ addressLimit ~ info ~ sign ~ broadcast
    }

  private val invalidLimit = StatusCodes.BadRequest -> Json.obj("message" -> "invalid.limit")

  //TODO implement general pagination
  @Path("/address/{address}/limit/{limit}")
  @ApiOperation(value = "Address", notes = "Get list of transactions where specified address has been involved", httpMethod = "GET")
  @ApiImplicitParams(
    Array(
      new ApiImplicitParam(name = "address", value = "Wallet address ", required = true, dataType = "string", paramType = "path"),
      new ApiImplicitParam(name = "limit",
                           value = "Specified number of records to be returned",
                           required = true,
                           dataType = "integer",
                           paramType = "path")
    ))
  def addressLimit: Route = (pathPrefix("address") & get) {
    pathPrefix(Segment) { address =>
      Address.fromString(address) match {
        case Left(e) => complete(ApiError.fromValidationError(e))
        case Right(a) =>
          pathPrefix("limit") {
            pathEndOrSingleSlash {
              complete(invalidLimit)
            } ~
              path(Segment) { limitStr =>
                Exception.allCatch.opt(limitStr.toInt) match {
                  case Some(limit) if limit > 0 && limit <= MaxTransactionsPerRequest =>
                    complete(Json.arr(JsArray(blockchain.addressTransactions(a, Set.empty, limit, 0).map {
                      case (h, tx) =>
                        txToCompactJson(a, tx) + ("height" -> JsNumber(h))
                    })))
                  case Some(limit) if limit > MaxTransactionsPerRequest =>
                    complete(TooBigArrayAllocation)
                  case _ =>
                    complete(invalidLimit)
                }
              }
          } ~ complete(StatusCodes.NotFound)
      }
    }
  }

  @Path("/info/{id}")
  @ApiOperation(value = "Info", notes = "Get transaction info", httpMethod = "GET")
  @ApiImplicitParams(
    Array(
      new ApiImplicitParam(name = "id", value = "transaction id ", required = true, dataType = "string", paramType = "path")
    ))
  def info: Route = (pathPrefix("info") & get) {
    pathEndOrSingleSlash {
      complete(InvalidSignature)
    } ~
      path(Segment) { encoded =>
        ByteStr.decodeBase58(encoded) match {
          case Success(id) =>
            blockchain.transactionInfo(id) match {
              case Some((h, tx)) => complete(txToExtendedJson(tx) + ("height" -> JsNumber(h)))
              case None          => complete(StatusCodes.NotFound             -> Json.obj("status" -> "error", "details" -> "Transaction is not in blockchain"))
            }
          case _ => complete(InvalidSignature)
        }
      }
  }

  @Path("/unconfirmed")
  @ApiOperation(value = "Unconfirmed", notes = "Get list of unconfirmed transactions", httpMethod = "GET")
  def unconfirmed: Route = (pathPrefix("unconfirmed") & get) {
    pathEndOrSingleSlash {
      complete(JsArray(utx.all.map(txToExtendedJson)))
    } ~ utxSize ~ utxTransactionInfo
  }

  @Path("/unconfirmed/size")
  @ApiOperation(value = "Size of UTX pool", notes = "Get number of unconfirmed transactions in the UTX pool", httpMethod = "GET")
  def utxSize: Route = (pathPrefix("size") & get) {
    complete(Json.obj("size" -> JsNumber(utx.size)))
  }

  @Path("/unconfirmed/info/{id}")
  @ApiOperation(value = "Transaction Info", notes = "Get transaction that is in the UTX", httpMethod = "GET")
  @ApiImplicitParams(
    Array(
      new ApiImplicitParam(name = "id", value = "Transaction id ", required = true, dataType = "string", paramType = "path")
    ))
  def utxTransactionInfo: Route = (pathPrefix("info") & get) {
    pathEndOrSingleSlash {
      complete(InvalidSignature)
    } ~
      path(Segment) { encoded =>
        ByteStr.decodeBase58(encoded) match {
          case Success(id) =>
            utx.transactionById(id) match {
              case Some(tx) =>
                complete(txToExtendedJson(tx))
              case None =>
                complete(StatusCodes.NotFound -> Json.obj("status" -> "error", "details" -> "Transaction is not in UTX"))
            }
          case _ => complete(InvalidSignature)
        }
      }
  }

  @Path("/sign")
  @ApiOperation(value = "Sign a transaction", notes = "Sign a transaction", httpMethod = "POST")
  @ApiImplicitParams(
    Array(
      new ApiImplicitParam(name = "json",
                           required = true,
                           dataType = "string",
                           paramType = "body",
                           value = "Transaction data including type and optional timestamp in milliseconds")
    ))
  def sign: Route = (pathPrefix("sign") & post & withAuth) {
    pathEndOrSingleSlash {
      handleExceptions(jsonExceptionHandler) {
        json[JsObject] { jsv =>
          signTransaction((jsv \ "sender").as[String], jsv)
        }
      }
    } ~ signWithSigner
  }

  @Path("/sign/{signerAddress}")
  @ApiOperation(value = "Sign a transaction by a private key of signer address", notes = "Sign a transaction", httpMethod = "POST")
  @ApiImplicitParams(
    Array(
      new ApiImplicitParam(name = "json",
                           required = true,
                           dataType = "string",
                           paramType = "body",
                           value = "Transaction data including type and optional timestamp in milliseconds")
    ))
  def signWithSigner: Route = pathPrefix(Segment) { signerAddress =>
    handleExceptions(jsonExceptionHandler) {
      json[JsObject] { jsv =>
        signTransaction(signerAddress, jsv)
      }
    }
  }

<<<<<<< HEAD
        val r = TransactionParsers.by(typeId, version) match {
          case None => Left(GenericError(s"Bad transaction type ($typeId) and version ($version)"))
          case Some(x) =>
            x match {
              case IssueTransactionV1       => TransactionFactory.issueAssetV1(jsv.as[IssueV1Request], wallet, time)
              case IssueTransactionV2       => TransactionFactory.issueAssetV2(jsv.as[IssueV2Request], wallet, time)
              case TransferTransactionV1    => TransactionFactory.transferAssetV1(jsv.as[TransferV1Request], wallet, time)
              case TransferTransactionV2    => TransactionFactory.transferAssetV2(jsv.as[TransferV2Request], wallet, time)
              case ReissueTransactionV1     => TransactionFactory.reissueAssetV1(jsv.as[ReissueV1Request], wallet, time)
              case ReissueTransactionV2     => TransactionFactory.reissueAssetV2(jsv.as[ReissueV2Request], wallet, time)
              case BurnTransactionV1        => TransactionFactory.burnAssetV1(jsv.as[BurnV1Request], wallet, time)
              case BurnTransactionV2        => TransactionFactory.burnAssetV2(jsv.as[BurnV2Request], wallet, time)
              case MassTransferTransaction  => TransactionFactory.massTransferAsset(jsv.as[MassTransferRequest], wallet, time)
              case LeaseTransactionV1       => TransactionFactory.leaseV1(jsv.as[LeaseV1Request], wallet, time)
              case LeaseTransactionV2       => TransactionFactory.leaseV2(jsv.as[LeaseV2Request], wallet, time)
              case LeaseCancelTransactionV1 => TransactionFactory.leaseCancelV1(jsv.as[LeaseCancelV1Request], wallet, time)
              case LeaseCancelTransactionV2 => TransactionFactory.leaseCancelV2(jsv.as[LeaseCancelV2Request], wallet, time)
              case CreateAliasTransactionV1 => TransactionFactory.aliasV1(jsv.as[CreateAliasV1Request], wallet, time)
              case CreateAliasTransactionV2 => TransactionFactory.aliasV2(jsv.as[CreateAliasV2Request], wallet, time)
              case DataTransactionParser    => TransactionFactory.data(jsv.as[DataRequest], wallet, time)
              case SetScriptTransaction     => TransactionFactory.setScript(jsv.as[SetScriptRequest], wallet, time)
              case SponsorFeeTransaction    => TransactionFactory.sponsor(jsv.as[SponsorFeeRequest], wallet, time)
            }
=======
  private def signTransaction(signerAddress: String, jsv: JsObject): ToResponseMarshallable = {
    val typeId  = (jsv \ "type").as[Byte]
    val version = (jsv \ "version").asOpt[Byte].getOrElse(1.toByte)
    val r = TransactionParsers.by(typeId, version) match {
      case None => Left(GenericError(s"Bad transaction type ($typeId) and version ($version)"))
      case Some(x) =>
        wallet.findWallet(signerAddress).flatMap { pk =>
          x match {
            case IssueTransactionV1       => TransactionFactory.issueAssetV1(jsv.as[IssueV1Request], pk, time)
            case IssueTransactionV2       => TransactionFactory.issueAssetV2(jsv.as[IssueV2Request], pk, time)
            case TransferTransactionV1    => TransactionFactory.transferAssetV1(jsv.as[TransferV1Request], pk, time)
            case TransferTransactionV2    => TransactionFactory.transferAssetV2(jsv.as[TransferV2Request], pk, time)
            case ReissueTransactionV1     => TransactionFactory.reissueAssetV1(jsv.as[ReissueV1Request], pk, time)
            case ReissueTransactionV2     => TransactionFactory.reissueAssetV2(jsv.as[ReissueV2Request], pk, time)
            case BurnTransactionV1        => TransactionFactory.burnAssetV1(jsv.as[BurnV1Request], pk, time)
            case BurnTransactionV2        => TransactionFactory.burnAssetV2(jsv.as[BurnV2Request], pk, time)
            case MassTransferTransaction  => TransactionFactory.massTransferAsset(jsv.as[MassTransferRequest], pk, time)
            case LeaseTransactionV1       => TransactionFactory.leaseV1(jsv.as[LeaseV1Request], pk, time)
            case LeaseTransactionV2       => TransactionFactory.leaseV2(jsv.as[LeaseV2Request], pk, time)
            case LeaseCancelTransactionV1 => TransactionFactory.leaseCancelV1(jsv.as[LeaseCancelV1Request], pk, time)
            case LeaseCancelTransactionV2 => TransactionFactory.leaseCancelV2(jsv.as[LeaseCancelV2Request], pk, time)
            case CreateAliasTransactionV1 => TransactionFactory.aliasV1(jsv.as[CreateAliasV1Request], pk, time)
            case CreateAliasTransactionV2 => TransactionFactory.aliasV2(jsv.as[CreateAliasV2Request], pk, time)
            case DataTransaction          => TransactionFactory.data(jsv.as[DataRequest], pk, time)
            case SetScriptTransaction     => TransactionFactory.setScript(jsv.as[SetScriptRequest], pk, time)
            case SponsorFeeTransaction    => TransactionFactory.sponsor(jsv.as[SponsorFeeRequest], pk, time)
          }
>>>>>>> 1de1c5e9
        }
    }
    r match {
      case Right(tx) => tx.json()
      case Left(err) => ApiError.fromValidationError(err)
    }
  }

  @Path("/broadcast")
  @ApiOperation(value = "Broadcasts a signed transaction", notes = "Broadcasts a signed transaction", httpMethod = "POST")
  @ApiImplicitParams(
    Array(
      new ApiImplicitParam(name = "json",
                           value = "Transaction data including type and signature",
                           required = true,
                           dataType = "string",
                           paramType = "body")
    ))
  def broadcast: Route = (pathPrefix("broadcast") & post) {
    handleExceptions(jsonExceptionHandler) {
      json[JsObject] { jsv =>
        val typeId  = (jsv \ "type").as[Byte]
        val version = (jsv \ "version").asOpt[Byte].getOrElse(1.toByte)

        val r = TransactionParsers.by(typeId, version) match {
          case None => Left(GenericError(s"Bad transaction type ($typeId) and version ($version)"))
          case Some(x) =>
            x match {
              case IssueTransactionV1       => jsv.as[SignedIssueV1Request].toTx
              case IssueTransactionV2       => jsv.as[SignedIssueV2Request].toTx
              case TransferTransactionV1    => jsv.as[SignedTransferV1Request].toTx
              case TransferTransactionV2    => jsv.as[SignedTransferV2Request].toTx
              case MassTransferTransaction  => jsv.as[SignedMassTransferRequest].toTx
              case ReissueTransactionV1     => jsv.as[SignedReissueV1Request].toTx
              case ReissueTransactionV2     => jsv.as[SignedReissueV2Request].toTx
              case BurnTransactionV1        => jsv.as[SignedBurnV1Request].toTx
              case BurnTransactionV2        => jsv.as[SignedBurnV2Request].toTx
              case LeaseTransactionV1       => jsv.as[SignedLeaseV1Request].toTx
              case LeaseTransactionV2       => jsv.as[SignedLeaseV2Request].toTx
              case LeaseCancelTransactionV1 => jsv.as[SignedLeaseCancelV1Request].toTx
              case LeaseCancelTransactionV2 => jsv.as[SignedLeaseCancelV2Request].toTx
              case CreateAliasTransactionV1 => jsv.as[SignedCreateAliasV1Request].toTx
              case CreateAliasTransactionV2 => jsv.as[SignedCreateAliasV2Request].toTx
              case DataTransactionParser    => jsv.as[SignedDataRequest].toTx
              case SetScriptTransaction     => jsv.as[SignedSetScriptRequest].toTx
              case SponsorFeeTransaction    => jsv.as[SignedSponsorFeeRequest].toTx

            }
        }
        doBroadcast(r)
      }
    }
  }

  private def txToExtendedJson(tx: Transaction): JsObject = {
    import scorex.transaction.lease.LeaseTransaction
    tx match {
      case lease: LeaseTransaction =>
        import scorex.transaction.lease.LeaseTransaction.Status._
        lease.json() ++ Json.obj("status" -> (if (blockchain.leaseDetails(lease.id()).exists(_.isActive)) Active else Canceled))
      case leaseCancel: LeaseCancelTransaction =>
        leaseCancel.json() ++ Json.obj("lease" -> blockchain.transactionInfo(leaseCancel.leaseId).map(_._2.json()).getOrElse[JsValue](JsNull))
      case t => t.json()
    }
  }

  /**
    * Produces compact representation for large transactions by stripping unnecessary data.
    * Currently implemented for MassTransfer transaction only.
    */
  private def txToCompactJson(address: Address, tx: Transaction): JsObject = {
    import scorex.transaction.transfer._
    tx match {
      case mtt: MassTransferTransaction if mtt.sender.toAddress != address => mtt.compactJson(address)
      case _                                                               => txToExtendedJson(tx)
    }
  }

  private val jsonExceptionHandler = ExceptionHandler {
    case JsResultException(err)    => complete(WrongJson(errors = err))
    case e: NoSuchElementException => complete(WrongJson(Some(e)))
  }
}

object TransactionsApiRoute {
  val MaxTransactionsPerRequest = 10000
}<|MERGE_RESOLUTION|>--- conflicted
+++ resolved
@@ -190,31 +190,6 @@
     }
   }
 
-<<<<<<< HEAD
-        val r = TransactionParsers.by(typeId, version) match {
-          case None => Left(GenericError(s"Bad transaction type ($typeId) and version ($version)"))
-          case Some(x) =>
-            x match {
-              case IssueTransactionV1       => TransactionFactory.issueAssetV1(jsv.as[IssueV1Request], wallet, time)
-              case IssueTransactionV2       => TransactionFactory.issueAssetV2(jsv.as[IssueV2Request], wallet, time)
-              case TransferTransactionV1    => TransactionFactory.transferAssetV1(jsv.as[TransferV1Request], wallet, time)
-              case TransferTransactionV2    => TransactionFactory.transferAssetV2(jsv.as[TransferV2Request], wallet, time)
-              case ReissueTransactionV1     => TransactionFactory.reissueAssetV1(jsv.as[ReissueV1Request], wallet, time)
-              case ReissueTransactionV2     => TransactionFactory.reissueAssetV2(jsv.as[ReissueV2Request], wallet, time)
-              case BurnTransactionV1        => TransactionFactory.burnAssetV1(jsv.as[BurnV1Request], wallet, time)
-              case BurnTransactionV2        => TransactionFactory.burnAssetV2(jsv.as[BurnV2Request], wallet, time)
-              case MassTransferTransaction  => TransactionFactory.massTransferAsset(jsv.as[MassTransferRequest], wallet, time)
-              case LeaseTransactionV1       => TransactionFactory.leaseV1(jsv.as[LeaseV1Request], wallet, time)
-              case LeaseTransactionV2       => TransactionFactory.leaseV2(jsv.as[LeaseV2Request], wallet, time)
-              case LeaseCancelTransactionV1 => TransactionFactory.leaseCancelV1(jsv.as[LeaseCancelV1Request], wallet, time)
-              case LeaseCancelTransactionV2 => TransactionFactory.leaseCancelV2(jsv.as[LeaseCancelV2Request], wallet, time)
-              case CreateAliasTransactionV1 => TransactionFactory.aliasV1(jsv.as[CreateAliasV1Request], wallet, time)
-              case CreateAliasTransactionV2 => TransactionFactory.aliasV2(jsv.as[CreateAliasV2Request], wallet, time)
-              case DataTransactionParser    => TransactionFactory.data(jsv.as[DataRequest], wallet, time)
-              case SetScriptTransaction     => TransactionFactory.setScript(jsv.as[SetScriptRequest], wallet, time)
-              case SponsorFeeTransaction    => TransactionFactory.sponsor(jsv.as[SponsorFeeRequest], wallet, time)
-            }
-=======
   private def signTransaction(signerAddress: String, jsv: JsObject): ToResponseMarshallable = {
     val typeId  = (jsv \ "type").as[Byte]
     val version = (jsv \ "version").asOpt[Byte].getOrElse(1.toByte)
@@ -238,11 +213,10 @@
             case LeaseCancelTransactionV2 => TransactionFactory.leaseCancelV2(jsv.as[LeaseCancelV2Request], pk, time)
             case CreateAliasTransactionV1 => TransactionFactory.aliasV1(jsv.as[CreateAliasV1Request], pk, time)
             case CreateAliasTransactionV2 => TransactionFactory.aliasV2(jsv.as[CreateAliasV2Request], pk, time)
-            case DataTransaction          => TransactionFactory.data(jsv.as[DataRequest], pk, time)
+            case DataTransactionParser    => TransactionFactory.data(jsv.as[DataRequest], pk, time)
             case SetScriptTransaction     => TransactionFactory.setScript(jsv.as[SetScriptRequest], pk, time)
             case SponsorFeeTransaction    => TransactionFactory.sponsor(jsv.as[SponsorFeeRequest], pk, time)
           }
->>>>>>> 1de1c5e9
         }
     }
     r match {
