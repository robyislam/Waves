package scorex.transaction.assets.exchange

import com.google.common.primitives.{Ints, Longs}
import com.wavesplatform.crypto
import com.wavesplatform.state2.ByteStr
import io.swagger.annotations.ApiModelProperty
import monix.eval.Coeval
import play.api.libs.json.{JsObject, Json}
import scorex.account.{PrivateKeyAccount, PublicKeyAccount}
import scorex.crypto.signatures.PrivateKey
import scorex.transaction.TransactionParser.TransactionType
import scorex.transaction.ValidationError.{GenericError, OrderValidationError}
import scorex.transaction.{ValidationError, _}

import scala.util.{Failure, Success, Try}

case class ExchangeTransaction private(buyOrder: Order, sellOrder: Order, price: Long, amount: Long, buyMatcherFee: Long,
                                       sellMatcherFee: Long, fee: Long, timestamp: Long, signature: ByteStr)
  extends SignedTransaction with FastHashId {

  override val transactionType: TransactionType.Value = TransactionType.ExchangeTransaction

  override val assetFee: (Option[AssetId], Long) = (None, fee)

  @ApiModelProperty(hidden = true)
  override val sender: PublicKeyAccount = buyOrder.matcherPublicKey

  override val bodyBytes: Coeval[Array[Byte]] = Coeval.evalOnce(Array(transactionType.id.toByte) ++
    Ints.toByteArray(buyOrder.bytes().length) ++ Ints.toByteArray(sellOrder.bytes().length) ++
    buyOrder.bytes() ++ sellOrder.bytes() ++ Longs.toByteArray(price) ++ Longs.toByteArray(amount) ++
    Longs.toByteArray(buyMatcherFee) ++ Longs.toByteArray(sellMatcherFee) ++ Longs.toByteArray(fee) ++
    Longs.toByteArray(timestamp))

  override val bytes: Coeval[Array[Byte]] = Coeval.evalOnce(bodyBytes() ++ signature.arr)

  override val json: Coeval[JsObject] = Coeval.evalOnce(jsonBase() ++ Json.obj(
    "order1" -> buyOrder.json(),
    "order2" -> sellOrder.json(),
    "price" -> price,
    "amount" -> amount,
    "buyMatcherFee" -> buyMatcherFee,
    "sellMatcherFee" -> sellMatcherFee
  ))

  override val signedDescendants: Coeval[Seq[Order]] = Coeval.evalOnce(Seq(buyOrder, sellOrder))
}

object ExchangeTransaction {
  def create(matcher: PrivateKeyAccount, buyOrder: Order, sellOrder: Order, price: Long, amount: Long,
             buyMatcherFee: Long, sellMatcherFee: Long, fee: Long, timestamp: Long): Either[ValidationError, ExchangeTransaction] = {
    create(buyOrder, sellOrder, price, amount, buyMatcherFee, sellMatcherFee, fee, timestamp, ByteStr.empty).right.map { unverified =>
<<<<<<< HEAD
      unverified.copy(signature = ByteStr(crypto.sign(PrivateKey(matcher.privateKey), unverified.toSign())))
=======
      unverified.copy(signature = ByteStr(EllipticCurveImpl.sign(matcher.privateKey, unverified.bodyBytes())))
>>>>>>> 629d55c7
    }
  }

  def create(buyOrder: Order, sellOrder: Order, price: Long, amount: Long,
             buyMatcherFee: Long, sellMatcherFee: Long, fee: Long, timestamp: Long, signature: ByteStr): Either[ValidationError, ExchangeTransaction] = {
    lazy val priceIsValid: Boolean = price <= buyOrder.price && price >= sellOrder.price

    if (fee <= 0) {
      Left(ValidationError.InsufficientFee)
    } else if (amount <= 0) {
      Left(ValidationError.NegativeAmount(amount, "assets"))
    } else if (price <= 0) {
      Left(GenericError("price should be > 0"))
    } else if (price > Order.MaxAmount) {
      Left(GenericError("price too large"))
    } else if (amount > Order.MaxAmount) {
      Left(GenericError("amount too large"))
    } else if (sellMatcherFee > Order.MaxAmount) {
      Left(GenericError("sellMatcherFee too large"))
    } else if (buyMatcherFee > Order.MaxAmount) {
      Left(GenericError("buyMatcherFee too large"))
    } else if (fee > Order.MaxAmount) {
      Left(GenericError("fee too large"))
    } else if (buyOrder.orderType != OrderType.BUY) {
      Left(GenericError("buyOrder should has OrderType.BUY"))
    } else if (sellOrder.orderType != OrderType.SELL) {
      Left(GenericError("sellOrder should has OrderType.SELL"))
    } else if (buyOrder.matcherPublicKey != sellOrder.matcherPublicKey) {
      Left(GenericError("buyOrder.matcher should be the same as sellOrder.matcher"))
    } else if (buyOrder.assetPair != sellOrder.assetPair) {
      Left(GenericError("Both orders should have same AssetPair"))
    } else if (!buyOrder.isValid(timestamp)) {
      Left(OrderValidationError(buyOrder, buyOrder.isValid(timestamp).messages()))
    } else if (!sellOrder.isValid(timestamp)) {
      Left(OrderValidationError(sellOrder, sellOrder.isValid(timestamp).labels.mkString("\n")))
    } else if (!priceIsValid) {
      Left(GenericError("priceIsValid"))
    } else {
      Right(ExchangeTransaction(buyOrder, sellOrder, price, amount, buyMatcherFee, sellMatcherFee, fee, timestamp, signature))
    }
  }

  def parseBytes(bytes: Array[Byte]): Try[ExchangeTransaction] = Try {
    require(bytes.head == TransactionType.ExchangeTransaction.id)
    parseTail(bytes.tail).get
  }

  def parseTail(bytes: Array[Byte]): Try[ExchangeTransaction] = Try {
    var from = 0
    val o1Size = Ints.fromByteArray(bytes.slice(from, from + 4))
    from += 4
    val o2Size = Ints.fromByteArray(bytes.slice(from, from + 4))
    from += 4
    val o1 = Order.parseBytes(bytes.slice(from, from + o1Size)).get
    from += o1Size
    val o2 = Order.parseBytes(bytes.slice(from, from + o2Size)).get
    from += o2Size
    val price = Longs.fromByteArray(bytes.slice(from, from + 8))
    from += 8
    val amount = Longs.fromByteArray(bytes.slice(from, from + 8))
    from += 8
    val buyMatcherFee = Longs.fromByteArray(bytes.slice(from, from + 8))
    from += 8
    val sellMatcherFee = Longs.fromByteArray(bytes.slice(from, from + 8))
    from += 8
    val fee = Longs.fromByteArray(bytes.slice(from, from + 8))
    from += 8
    val timestamp = Longs.fromByteArray(bytes.slice(from, from + 8))
    from += 8
    val signature = ByteStr(bytes.slice(from, from + TransactionParser.SignatureLength))
    from += TransactionParser.SignatureLength

    create(o1, o2, price, amount, buyMatcherFee, sellMatcherFee, fee, timestamp, signature)
      .fold(left => Failure(new Exception(left.toString)), right => Success(right))
  }.flatten

}<|MERGE_RESOLUTION|>--- conflicted
+++ resolved
@@ -7,7 +7,6 @@
 import monix.eval.Coeval
 import play.api.libs.json.{JsObject, Json}
 import scorex.account.{PrivateKeyAccount, PublicKeyAccount}
-import scorex.crypto.signatures.PrivateKey
 import scorex.transaction.TransactionParser.TransactionType
 import scorex.transaction.ValidationError.{GenericError, OrderValidationError}
 import scorex.transaction.{ValidationError, _}
@@ -49,11 +48,7 @@
   def create(matcher: PrivateKeyAccount, buyOrder: Order, sellOrder: Order, price: Long, amount: Long,
              buyMatcherFee: Long, sellMatcherFee: Long, fee: Long, timestamp: Long): Either[ValidationError, ExchangeTransaction] = {
     create(buyOrder, sellOrder, price, amount, buyMatcherFee, sellMatcherFee, fee, timestamp, ByteStr.empty).right.map { unverified =>
-<<<<<<< HEAD
-      unverified.copy(signature = ByteStr(crypto.sign(PrivateKey(matcher.privateKey), unverified.toSign())))
-=======
-      unverified.copy(signature = ByteStr(EllipticCurveImpl.sign(matcher.privateKey, unverified.bodyBytes())))
->>>>>>> 629d55c7
+      unverified.copy(signature = ByteStr(crypto.sign(matcher.privateKey, unverified.bodyBytes())))
     }
   }
 
