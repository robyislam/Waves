package scorex.transaction.assets

import com.google.common.primitives.{Bytes, Longs}
import com.wavesplatform.state2.ByteStr
import monix.eval.Coeval
import play.api.libs.json.{JsObject, Json}
import scorex.account.{PrivateKeyAccount, PublicKeyAccount}
import com.wavesplatform.crypto.GostSign
import scorex.transaction.TransactionParser._
import scorex.transaction.{ValidationError, _}

import scala.util.{Failure, Success, Try}

case class BurnTransaction private(sender: PublicKeyAccount,
                                   assetId: ByteStr,
                                   amount: Long,
                                   fee: Long,
                                   timestamp: Long,
                                   signature: ByteStr)
  extends SignedTransaction {

  override val transactionType: TransactionType.Value = TransactionType.BurnTransaction

<<<<<<< HEAD
  lazy val toSign: Array[Byte] = Bytes.concat(Array(transactionType.id.toByte),
    sender.publicKey.getEncoded,
=======
  override val toSign: Coeval[Array[Byte]] = Coeval.evalOnce(Bytes.concat(Array(transactionType.id.toByte),
    sender.publicKey,
>>>>>>> 5b0fd1ae
    assetId.arr,
    Longs.toByteArray(amount),
    Longs.toByteArray(fee),
    Longs.toByteArray(timestamp)))

  override val json: Coeval[JsObject] = Coeval.evalOnce {
    jsonBase() ++ Json.obj(
      "assetId" -> assetId.base58,
      "amount" -> amount,
      "fee" -> fee
    )
  }

  override val assetFee: (Option[AssetId], Long) = (None, fee)

  override val bytes: Coeval[Array[Byte]] = Coeval.evalOnce(Bytes.concat(toSign(), signature.arr))

}


object BurnTransaction {

  def parseBytes(bytes: Array[Byte]): Try[BurnTransaction] = Try {
    require(bytes.head == TransactionType.BurnTransaction.id)
    parseTail(bytes.tail).get
  }

  def parseTail(bytes: Array[Byte]): Try[BurnTransaction] = Try {
    val sender = PublicKeyAccount(bytes.slice(0, KeyLength))
    val assetId = ByteStr(bytes.slice(KeyLength, KeyLength + AssetIdLength))
    val quantityStart = KeyLength + AssetIdLength

    val quantity = Longs.fromByteArray(bytes.slice(quantityStart, quantityStart + 8))
    val fee = Longs.fromByteArray(bytes.slice(quantityStart + 8, quantityStart + 16))
    val timestamp = Longs.fromByteArray(bytes.slice(quantityStart + 16, quantityStart + 24))
    val signature = ByteStr(bytes.slice(quantityStart + 24, quantityStart + 24 + SignatureLength))
    BurnTransaction
      .create(sender, assetId, quantity, fee, timestamp, signature)
      .fold(left => Failure(new Exception(left.toString)), right => Success(right))
  }.flatten

  def create(sender: PublicKeyAccount,
             assetId: ByteStr,
             quantity: Long,
             fee: Long,
             timestamp: Long,
             signature: ByteStr): Either[ValidationError, BurnTransaction] =
    if (quantity < 0) {
      Left(ValidationError.NegativeAmount(quantity, "assets"))
    } else if (fee <= 0) {
      Left(ValidationError.InsufficientFee)
    } else {
      Right(BurnTransaction(sender, assetId, quantity, fee, timestamp, signature))
    }

  def create(sender: PrivateKeyAccount,
             assetId: ByteStr,
             quantity: Long,
             fee: Long,
             timestamp: Long): Either[ValidationError, BurnTransaction] =
    create(sender, assetId, quantity, fee, timestamp, ByteStr.empty).right.map { unverified =>
<<<<<<< HEAD
      unverified.copy(signature = ByteStr(GostSign.sign(sender, unverified.toSign)))
=======
      unverified.copy(signature = ByteStr(EllipticCurveImpl.sign(sender, unverified.toSign())))
>>>>>>> 5b0fd1ae
    }
}<|MERGE_RESOLUTION|>--- conflicted
+++ resolved
@@ -21,13 +21,8 @@
 
   override val transactionType: TransactionType.Value = TransactionType.BurnTransaction
 
-<<<<<<< HEAD
-  lazy val toSign: Array[Byte] = Bytes.concat(Array(transactionType.id.toByte),
+  override val toSign: Coeval[Array[Byte]] = Coeval.evalOnce(Bytes.concat(Array(transactionType.id.toByte),
     sender.publicKey.getEncoded,
-=======
-  override val toSign: Coeval[Array[Byte]] = Coeval.evalOnce(Bytes.concat(Array(transactionType.id.toByte),
-    sender.publicKey,
->>>>>>> 5b0fd1ae
     assetId.arr,
     Longs.toByteArray(amount),
     Longs.toByteArray(fee),
@@ -89,10 +84,6 @@
              fee: Long,
              timestamp: Long): Either[ValidationError, BurnTransaction] =
     create(sender, assetId, quantity, fee, timestamp, ByteStr.empty).right.map { unverified =>
-<<<<<<< HEAD
       unverified.copy(signature = ByteStr(GostSign.sign(sender, unverified.toSign)))
-=======
-      unverified.copy(signature = ByteStr(EllipticCurveImpl.sign(sender, unverified.toSign())))
->>>>>>> 5b0fd1ae
     }
 }