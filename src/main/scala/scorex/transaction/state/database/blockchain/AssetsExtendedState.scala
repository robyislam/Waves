package scorex.transaction.state.database.blockchain

import com.google.common.base.Charsets
import scorex.crypto.encode.Base58
import scorex.transaction.ValidationError.TransactionValidationError
import scorex.transaction._
import scorex.transaction.assets.{AssetIssuance, BurnTransaction, IssueTransaction, ReissueTransaction}
import scorex.transaction.state.database.state.extension.Validator
import scorex.transaction.state.database.state.storage.{AssetsExtendedStateStorageI, StateStorageI}
import scorex.utils.ScorexLogging

import scala.util.{Failure, Success}

class AssetsExtendedState(storage: StateStorageI with AssetsExtendedStateStorageI) extends ScorexLogging
  with Validator {

  override def validate(storedState: StoredState, tx: Transaction, height: Int): Either[TransactionValidationError, Transaction] = tx match {
    case tx: ReissueTransaction =>
      isIssuerAddress(tx.assetId, tx).flatMap(t =>
        if (isReissuable(tx.assetId)) Right(t) else Left(TransactionValidationError(tx, "Asset is not reissuable")))
    case tx: BurnTransaction =>
      isIssuerAddress(tx.assetId, tx)
    case _ => Right(tx)
  }

  override def process(storedState: StoredState, tx: Transaction, blockTs: Long, height: Int): Unit = tx match {
    case tx: AssetIssuance =>
      addAsset(tx.assetId, height, tx.id, tx.quantity, tx.reissuable)
    case tx: BurnTransaction =>
      burnAsset(tx.assetId, height, tx.id, -tx.amount)
    case _ =>
  }

<<<<<<< HEAD
  private def isIssuerAddress(assetId: Array[Byte], tx: SignedTransaction): Either[TransactionValidationError, SignedTransaction] = {
=======
  override def validateWithBlockTxs(storedState: StoredState,
                                    tx: Transaction, blockTxs: Seq[Transaction], height: Int): Either[StateValidationError, Transaction] = Right(tx)

  private def isIssuerAddress(assetId: Array[Byte], tx: SignedTransaction): Either[StateValidationError, SignedTransaction] = {
>>>>>>> 21333ac4
    storage.getTransaction(assetId) match {
      case None => Left(TransactionValidationError(tx, "Referenced assetId not found"))
      case Some(it: IssueTransaction) =>
        if (it.sender.address == tx.sender.address) Right(tx)
        else Left(TransactionValidationError(tx, "Asset was issued by other address"))
      case _ => Left(TransactionValidationError(tx, "Referenced transaction is not IssueTransaction"))
    }
  }

  private[blockchain] def addAsset(assetId: AssetId, height: Int, transactionId: Array[Byte], quantity: Long, reissuable: Boolean): Unit = {
    val asset = Base58.encode(assetId)
    val transaction = Base58.encode(transactionId)
    val assetAtHeight = s"$asset@$height"
    val assetAtTransaction = s"$asset@$transaction"

    if (!isIssueExists(assetId) ||
      (reissuable && isReissuable(assetId)) ||
      !reissuable) {
      storage.setReissuable(assetAtTransaction, reissuable)
    } else {
      throw new RuntimeException("Asset is not reissuable")
    }
    storage.addHeight(asset, height)
    storage.addTransaction(assetAtHeight, transaction)
    storage.setQuantity(assetAtTransaction, quantity)
    storage.setReissuable(assetAtTransaction, reissuable)
  }

  private[blockchain] def burnAsset(assetId: AssetId, height: Int, transactionId: Array[Byte], quantity: Long): Unit = {
    require(quantity <= 0, "Quantity of burned asset should be negative")

    val asset = Base58.encode(assetId)
    val transaction = Base58.encode(transactionId)
    val assetAtHeight = s"$asset@$height"
    val assetAtTransaction = s"$asset@$transaction"

    storage.addHeight(asset, height)
    storage.addTransaction(assetAtHeight, transaction)
    storage.setQuantity(assetAtTransaction, quantity)
  }

  def rollbackTo(assetId: AssetId, height: Int): Unit = {
    val asset = Base58.encode(assetId)

    val heights = storage.getHeights(asset)
    val heightsToRemove = heights.filter(h => h > height)
    storage.setHeight(asset, heights -- heightsToRemove)

    val transactionsToRemove: Seq[String] = heightsToRemove.foldLeft(Seq.empty[String]) { (result, h) =>
      result ++ storage.getTransactions(s"$asset@$h")
    }

    val keysToRemove = transactionsToRemove.map(t => s"$asset@$t")

    keysToRemove.foreach { key =>
      storage.removeKey(key)
    }
  }

  def getAssetQuantity(assetId: AssetId): Long = {
    val asset = Base58.encode(assetId)
    val heights = storage.getHeights(asset)

    val sortedHeights = heights.toSeq.sorted
    val transactions: Seq[String] = sortedHeights.foldLeft(Seq.empty[String]) { (result, h) =>
      result ++ storage.getTransactions(s"$asset@$h")
    }

    transactions.foldLeft(0L) { (result, transaction) =>
      result + storage.getQuantity(s"$asset@$transaction")
    }
  }

  def isReissuable(assetId: AssetId): Boolean = {
    val asset = Base58.encode(assetId)
    val heights = storage.getHeights(asset)

    heights.lastOption match {
      case Some(lastHeight) =>
        val transactions = storage.getTransactions(s"$asset@$lastHeight")
        if (transactions.nonEmpty) {
          val transaction = transactions.last
          storage.isReissuable(s"$asset@$transaction")
        } else false
      case None => false
    }
  }

  def isIssueExists(assetId: AssetId): Boolean = {
    storage.getHeights(Base58.encode(assetId)).nonEmpty
  }

  def getAssetName(assetId: AssetId): String = {
    storage.getTransaction(assetId).flatMap {
      case tx: IssueTransaction => Some(tx.asInstanceOf[IssueTransaction])
      case _ => None
    }.map(tx => new String(tx.name, Charsets.UTF_8)).getOrElse("Unknown")
  }
}<|MERGE_RESOLUTION|>--- conflicted
+++ resolved
@@ -31,14 +31,10 @@
     case _ =>
   }
 
-<<<<<<< HEAD
-  private def isIssuerAddress(assetId: Array[Byte], tx: SignedTransaction): Either[TransactionValidationError, SignedTransaction] = {
-=======
   override def validateWithBlockTxs(storedState: StoredState,
                                     tx: Transaction, blockTxs: Seq[Transaction], height: Int): Either[StateValidationError, Transaction] = Right(tx)
 
-  private def isIssuerAddress(assetId: Array[Byte], tx: SignedTransaction): Either[StateValidationError, SignedTransaction] = {
->>>>>>> 21333ac4
+  private def isIssuerAddress(assetId: Array[Byte], tx: SignedTransaction): Either[TransactionValidationError, SignedTransaction] = {
     storage.getTransaction(assetId) match {
       case None => Left(TransactionValidationError(tx, "Referenced assetId not found"))
       case Some(it: IssueTransaction) =>
