--- conflicted
+++ resolved
@@ -8,10 +8,7 @@
 import scorex.crypto.encode.Base58
 import scorex.crypto.hash.FastCryptographicHash
 import scorex.transaction.assets._
-<<<<<<< HEAD
 import scorex.transaction.assets.exchange.{ExchangeTransaction, Order}
-=======
->>>>>>> 23a1a599
 import scorex.transaction.lease.{LeaseCancelTransaction, LeaseTransaction}
 import scorex.transaction.state.database.blockchain.StoredState._
 import scorex.transaction.state.database.state._
@@ -47,12 +44,6 @@
     val assetAtHeight = s"$asset@$height"
     val assetAtTransaction = s"$asset@$transaction"
 
-    if (!(!isIssueExists(assetId) ||
-      (reissuable && isReissuable(assetId)) ||
-      !reissuable)) {
-      throw new RuntimeException("Asset is not reissuable")
-    }
-
     storage.setReissuable(asset, reissuable)
     storage.addHeight(asset, height)
     storage.addTransaction(assetAtHeight, transaction)
@@ -102,22 +93,9 @@
   }
 
   def isReissuable(assetId: AssetId): Boolean = {
-    val asset = Base58.encode(assetId)
-    val heights = storage.getHeights(asset)
-
-    heights.lastOption match {
-      case Some(lastHeight) =>
-        val transactions = storage.getIssuanceTransactionsIds(s"$asset@$lastHeight")
-        if (transactions.nonEmpty) {
-          val transaction = transactions.last
-          storage.isReissuable(asset)
-        } else {
-          false
-        }
-      case None =>
-        false
-    }
-  }
+    storage.isReissuable(Base58.encode(assetId))
+  }
+
 
   def applyExchangeTransaction(blockTs: Long)(tx: Transaction): Unit = tx match {
     case om: ExchangeTransaction =>
@@ -237,7 +215,7 @@
     val address = account.address
     storage.getAccountAssets(address).foldLeft(Map.empty[AssetId, (Long, Boolean, Long, IssueTransaction)]) { (result, asset) =>
       val triedAssetId = Base58.decode(asset)
-      val balance = balanceByKey(address + asset, _.balance, storage.stateHeight)
+      val balance: Long = balanceByKey(address + asset, _.balance, storage.stateHeight)
 
       if (triedAssetId.isSuccess) {
         val assetId = triedAssetId.get
@@ -297,13 +275,8 @@
       calcNewBalances(trans, fees, block.timestampField.value < settings.allowTemporaryNegativeUntil)
     newBalances.foreach(nb => require(nb._2._1.balance >= 0))
 
-<<<<<<< HEAD
     applyChanges(newBalances, block.timestampField.value)
-=======
-    applyChanges(newBalances, trans, block.timestampField.value)
-    log.trace(s"New state height is ${storage.stateHeight}, hash: $hash, totalBalance: $totalBalance")
->>>>>>> 23a1a599
-
+    log.trace(s"New state height is ${storage.stateHeight}, hash: $hash")
     this
   }
 
@@ -372,79 +345,10 @@
     .aliasByAddress(a.address)
     .map(addr => Alias.fromString(addr).right.get)
 
-<<<<<<< HEAD
   private def persistAlias(ac: Account, al: Alias): Unit = storage.persistAlias(ac.address, al.name)
 
   def calcNewBalances(trans: Seq[Transaction], fees: Map[AssetAcc, (AccState, Reasons)], allowTemporaryNegative: Boolean): Map[AssetAcc, (AccState, Reasons)] = {
-=======
-    def filterValidTransactionsByState(trans: Seq[Transaction]): Seq[Transaction] = {
-      val (state, validTxs) = trans.foldLeft((Map.empty[AssetAcc, (AccState, ReasonIds)], Seq.empty[Transaction])) {
-        case ((currentState, seq), tx) =>
-          try {
-            val changes = if (allowUnissuedAssets) {
-              tx.balanceChanges()
-            } else {
-              tx.balanceChanges().sortBy(_.delta)
-            }
-
-            def safeSum(first: Long, second: Long): Long = {
-              try {
-                Math.addExact(first, second)
-              } catch {
-                case e: ArithmeticException =>
-                  throw new Error(s"Transaction leads to overflow balance: $first + $second = ${first + second}")
-              }
-            }
-
-            val newStateAfterBalanceUpdates = changes.foldLeft(currentState) { case (iChanges, bc) =>
-              //update balances sheet
-
-              val currentChange = iChanges.getOrElse(bc.assetAcc, (AccState(assetBalance(bc.assetAcc), effectiveBalance(bc.assetAcc.account)), List.empty))
-              val newBalance = safeSum(currentChange._1.balance, bc.delta)
-              if (tx.timestamp < settings.allowTemporaryNegativeUntil || newBalance >= 0) {
-                iChanges.updated(bc.assetAcc, (AccState(newBalance, currentChange._1.effectiveBalance), tx.id +: currentChange._2))
-              } else {
-                throw new Error(s"Transaction leads to negative state: ${currentChange._1.balance} + ${bc.delta} = ${currentChange._1.balance + bc.delta}")
-              }
-            }
-
-            val newStateAfterEffectiveBalanceChanges = leaseExtendedState.effectiveBalanceChanges(tx).foldLeft(newStateAfterBalanceUpdates) { case (iChanges, bc) =>
-              //update effective balances sheet
-              val currentChange = iChanges.getOrElse(AssetAcc(bc.account, None), (AccState(assetBalance(AssetAcc(bc.account, None)), effectiveBalance(bc.account)), List.empty))
-              val newEffectiveBalance = safeSum(currentChange._1.effectiveBalance, bc.amount)
-              if (tx.timestamp < settings.allowTemporaryNegativeUntil || newEffectiveBalance >= 0) {
-                iChanges.updated(AssetAcc(bc.account, None), (AccState(currentChange._1.balance, newEffectiveBalance), currentChange._2))
-              } else {
-                throw new Error(s"Transaction leads to negative effective balance: ${currentChange._1.effectiveBalance} + ${bc.amount} = ${currentChange._1.effectiveBalance + bc.amount}")
-              }
-            }
-            (newStateAfterEffectiveBalanceChanges, seq :+ tx)
-          } catch {
-            case NonFatal(e) =>
-              log.debug(e.getMessage)
-              (currentState, seq)
-          }
-      }
-      validTxs
-    }
-
-    val validatedCorrectIssueAndReissueTxs = if (blockTime > settings.allowInvalidReissueInSameBlockUntilTimestamp) {
-      validateCorrectIssueAndReissueTxs(filteredFromFuture)
-    } else {
-      filteredFromFuture
-    }
-
-    val validWithBlockTxs = validateExchangeTxs(validatedCorrectIssueAndReissueTxs, height)
-
-    filterValidTransactionsByState(validWithBlockTxs)
-  }
-
-
-  private[blockchain] def calcNewBalances(trans: Seq[Transaction],
-                                          fees: Map[AssetAcc, (AccState, Reasons)],
-                                          allowTemporaryNegative: Boolean):
-  Map[AssetAcc, (AccState, Reasons)] = {
->>>>>>> 23a1a599
+
     val newBalances: Map[AssetAcc, (AccState, Reasons)] = trans.foldLeft(fees) { case (changes, tx) =>
       val bcs = BalanceChangeCalculator.balanceChanges(this)(tx).right.get
       val newStateAfterBalanceUpdates = bcs.foldLeft(changes) { case (iChanges, bc) =>
@@ -498,15 +402,9 @@
     }
   }
 
-<<<<<<< HEAD
+
   def applyChanges(changes: Map[AssetAcc, (AccState, Reasons)],
                    blockTs: Long = NTP.correctedTime()): Unit = synchronized {
-=======
-  private[blockchain] def applyChanges(changes: Map[AssetAcc, (AccState, Reasons)],
-                                       txs: Seq[Transaction],
-                                       blockTs: Long = NTP.correctedTime()
-                                      ): Unit = synchronized {
->>>>>>> 23a1a599
     storage.setStateHeight(storage.stateHeight + 1)
     val height = storage.stateHeight
 
@@ -517,16 +415,13 @@
       applyExchangeTransaction(blockTs),
       registerTransactionById(height))
 
-<<<<<<< HEAD
+
     // todo pass txs sequence for processing
     changes.flatMap(_._2._2).toSet.foreach((i:StateChangeReason) => i match {
       case tx: Transaction =>
         processors.foreach(_.apply(tx))
       case _ =>
     })
-=======
-    txs.foreach(tx => validators.foreach(_.process(this, tx, blockTs, h)))
->>>>>>> 23a1a599
 
     changes.foreach { ch =>
       val change = Row(ch._2._1, ch._2._2.map(_.id), storage.getLastStates(ch._1.key).getOrElse(0))
