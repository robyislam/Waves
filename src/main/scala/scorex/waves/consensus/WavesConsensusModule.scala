package scorex.waves.consensus

import scorex.consensus.nxt.NxtLikeConsensusModule
import scorex.waves.settings.Constants

/**
  * Waves Consensus module
  */
class WavesConsensusModule extends NxtLikeConsensusModule(Constants.AvgBlockDelay) {
<<<<<<< HEAD
  //override val InitialBaseTarget = 153722867L // for compatibility reason
=======
  val InitialBaseTarget = 153722867L // for compatibility reason
>>>>>>> 200a5129
}<|MERGE_RESOLUTION|>--- conflicted
+++ resolved
@@ -7,9 +7,5 @@
   * Waves Consensus module
   */
 class WavesConsensusModule extends NxtLikeConsensusModule(Constants.AvgBlockDelay) {
-<<<<<<< HEAD
-  //override val InitialBaseTarget = 153722867L // for compatibility reason
-=======
   val InitialBaseTarget = 153722867L // for compatibility reason
->>>>>>> 200a5129
 }