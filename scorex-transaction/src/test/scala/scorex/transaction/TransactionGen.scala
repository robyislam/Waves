package scorex.transaction

import org.scalacheck.{Arbitrary, Gen, Prop}
import org.scalatest.Matchers._
import org.scalatest.enablers.Containing
import org.scalatest.matchers.{BeMatcher, MatchResult}
import scorex.account.PrivateKeyAccount
import scorex.crypto.EllipticCurveImpl
import scorex.transaction.assets.exchange.{AssetPair, Order, OrderMatch, Validation}
import scorex.transaction.assets.{IssueTransaction, ReissueTransaction, TransferTransaction}
import scorex.utils.{ByteArray, NTP}

trait TransactionGen {

  val bytes32gen: Gen[Array[Byte]] = Gen.listOfN(32, Arbitrary.arbitrary[Byte]).map(_.toArray)
  val bytes64gen: Gen[Array[Byte]] = Gen.listOfN(64, Arbitrary.arbitrary[Byte]).map(_.toArray)

  def genBoundedBytes(minSize: Int, maxSize: Int): Gen[Array[Byte]] = {
    Gen.choose(minSize, maxSize) flatMap { sz => Gen.listOfN(sz, Arbitrary.arbitrary[Byte]).map(_.toArray) }
  }

  val accountGen: Gen[PrivateKeyAccount] = bytes32gen.map(seed => new PrivateKeyAccount(seed))
  val positiveLongGen: Gen[Long] = Gen.choose(1, Long.MaxValue / 3)
  val smallFeeGen: Gen[Long] = Gen.choose(1, 100000000)

  val maxWavesAnountGen: Gen[Long] = Gen.choose(1, 100000000L * 100000000L)

  val wavesAssetGen: Gen[Option[Array[Byte]]] = Gen.const(None)
  val assetIdGen: Gen[Option[Array[Byte]]] = Gen.frequency((1, wavesAssetGen), (10, Gen.option(bytes32gen)))

  val assetPairGen = Gen.zip(assetIdGen, assetIdGen).
    suchThat(p => !ByteArray.sameOption(p._1, p._2)).
    map(p => AssetPair(p._1, p._2))

  val paymentGenerator: Gen[PaymentTransaction] = for {
    amount: Long <- Gen.choose(0, Long.MaxValue)
    fee: Long <- positiveLongGen
    timestamp: Long <- positiveLongGen
    sender: PrivateKeyAccount <- accountGen
    recipient: PrivateKeyAccount <- accountGen
  } yield PaymentTransaction(sender, recipient, amount, fee, timestamp)

  val selfPaymentGenerator: Gen[PaymentTransaction] = for {
    account: PrivateKeyAccount <- accountGen
    amount: Long <- Gen.choose(0, Long.MaxValue)
    fee: Long <- smallFeeGen
    timestamp: Long <- positiveLongGen
  } yield PaymentTransaction(account, account, amount, fee, timestamp)

  val transferGenerator: Gen[TransferTransaction] = for {
    amount: Long <- Gen.choose(0, Long.MaxValue)
    feeAmount: Long <- positiveLongGen
    assetId: Option[Array[Byte]] <- Gen.option(bytes32gen)
    feeAssetId: Option[Array[Byte]] <- Gen.option(bytes32gen)
    timestamp: Long <- positiveLongGen
    sender: PrivateKeyAccount <- accountGen
    attachment: Array[Byte] <- genBoundedBytes(0, TransferTransaction.MaxAttachmentSize)
    recipient: PrivateKeyAccount <- accountGen
  } yield TransferTransaction.create(assetId, sender, recipient, amount, timestamp, feeAssetId, feeAmount, attachment)

<<<<<<< HEAD
  val maxTimeGen: Gen[Long] = Gen.choose(10000L, Order.MaxLiveTime).map(_ + NTP.correctedTime())

  val orderGenerator: Gen[(Order, PrivateKeyAccount)] = for {
=======
  val selfTransferGenerator: Gen[TransferTransaction] = for {
    amount: Long <- Gen.choose(0, Long.MaxValue)
    feeAmount: Long <- smallFeeGen
    assetId: Option[Array[Byte]] <- Gen.option(bytes32gen)
    feeAssetId: Option[Array[Byte]] <- Gen.option(bytes32gen)
    timestamp: Long <- positiveLongGen
    account: PrivateKeyAccount <- accountGen
    attachment: Array[Byte] <- genBoundedBytes(0, TransferTransaction.MaxAttachmentSize)
  } yield TransferTransaction.create(assetId, account, account, amount, timestamp, feeAssetId, feeAmount, attachment)

  val orderGenerator: Gen[Order] = for {
>>>>>>> fa7b33a5
    sender: PrivateKeyAccount <- accountGen
    matcher: PrivateKeyAccount <- accountGen
    spendAssetID: Option[AssetId] <- assetIdGen
    receiveAssetID: Option[AssetId] <- assetIdGen
    price: Long <- maxWavesAnountGen
    amount: Long <- maxWavesAnountGen
    maxtTime: Long <- maxTimeGen
    matcherFee: Long <- maxWavesAnountGen
  } yield (Order(sender, matcher, spendAssetID, receiveAssetID, price, amount, maxtTime, matcherFee), sender)

  val issueReissueGenerator: Gen[(IssueTransaction, IssueTransaction, ReissueTransaction)] = for {
    sender: PrivateKeyAccount <- accountGen
    assetName <- genBoundedBytes(IssueTransaction.MinAssetNameLength, IssueTransaction.MaxAssetNameLength)
    description <- genBoundedBytes(0, IssueTransaction.MaxDescriptionLength)
    quantity <- positiveLongGen
    decimals <- Gen.choose(0: Byte, 8: Byte)
    reissuable <- Arbitrary.arbitrary[Boolean]
    reissuable2 <- Arbitrary.arbitrary[Boolean]
    fee <- positiveLongGen
    timestamp <- positiveLongGen
  } yield {
    val issue = IssueTransaction.create(sender, assetName, description, quantity, decimals, reissuable, fee, timestamp)
    val issue2 = IssueTransaction.create(sender, assetName, description, quantity, decimals,
      reissuable, fee, Math.max(timestamp, 1476459220001L))
    val reissue = ReissueTransaction.create(sender, issue.assetId, quantity, reissuable2, fee, timestamp)
    (issue, issue2, reissue)
  }


  val issueGenerator: Gen[IssueTransaction] = issueReissueGenerator.map(_._1)
  val reissueGenerator: Gen[ReissueTransaction] = issueReissueGenerator.map(_._3)

  val invalidOrderGenerator: Gen[Order] = for {
    sender: PrivateKeyAccount <- accountGen
    matcher: PrivateKeyAccount <- accountGen
    spendAssetID: Option[AssetId] <- assetIdGen
    receiveAssetID: Option[AssetId] <- assetIdGen
    price: Long <- Arbitrary.arbitrary[Long]
    amount: Long <- Arbitrary.arbitrary[Long]
    maxtTime: Long <- Arbitrary.arbitrary[Long]
    matcherFee: Long <- Arbitrary.arbitrary[Long]
  } yield Order(sender, matcher, spendAssetID, receiveAssetID, price, amount, maxtTime, matcherFee)

  val orderMatchGenerator: Gen[(OrderMatch, PrivateKeyAccount)] = for {
    sender1: PrivateKeyAccount <- accountGen
    sender2: PrivateKeyAccount <- accountGen
    matcher: PrivateKeyAccount <- accountGen
    assetPair <- assetPairGen
    spendAssetID: Array[Byte] <- bytes32gen
    receiveAssetID: Array[Byte] <- bytes32gen
    price: Long <- maxWavesAnountGen
    amount1: Long <- maxWavesAnountGen
    amount2: Long <- maxWavesAnountGen
    matchedAmount: Long <- Gen.choose(Math.min(amount1, amount2)/2, Math.min(amount1, amount2))
    maxtTime: Long <- maxTimeGen
    matcherFee: Long <- maxWavesAnountGen
  } yield {
    val o1 = Order.buy(sender1, matcher, assetPair, price, amount1, maxtTime, matcherFee)
    val o2 = Order.sell(sender2, matcher, assetPair, price, amount2, maxtTime, matcherFee)
    val buyFee = (BigInt(matcherFee) * BigInt(matchedAmount) / BigInt(amount1)).longValue()
    val sellFee = (BigInt(matcherFee) * BigInt(matchedAmount) / BigInt(amount2)).longValue()
    val unsigned = OrderMatch(o1, o2, price, matchedAmount,
      buyFee, sellFee, (buyFee + sellFee) / 2, maxtTime - 100, Array())
    val sig = EllipticCurveImpl.sign(matcher, unsigned.toSign)
    (unsigned.copy(signature = sig), matcher)
  }

  implicit val orderMatchArb: Arbitrary[(OrderMatch, PrivateKeyAccount)] = Arbitrary { orderMatchGenerator }
  implicit val orderArb: Arbitrary[(Order, PrivateKeyAccount)] = Arbitrary { orderGenerator }
  implicit val privateKeyAccArb: Arbitrary[PrivateKeyAccount] = Arbitrary { accountGen }

  def validOrderMatch = orderMatchGenerator.sample.get

  /**
    * Implicit to support <code>Containing</code> nature of <code>Validation</code>.
    */
  implicit val containingNatureOfValidation: Containing[Validation] =
    new Containing[Validation] {
      def contains(v: Validation, ele: Any): Boolean =
        !v.status && v.labels.contains(ele.toString)
      def containsOneOf(v: Validation, elements: scala.collection.Seq[Any]): Boolean = {
        !v.status && elements.map(_.toString).map(v.labels.contains).reduce(_ || _)
      }
      def containsNoneOf(v: Validation, elements: scala.collection.Seq[Any]): Boolean = {
        v.status || elements.map(_.toString).map(v.labels.contains).reduce(!_ && !_)
      }
  }

  class ValidationMatcher extends BeMatcher[Validation] {
    def apply(left: Validation): MatchResult =
      MatchResult(
        left.status,
        left.toString + " was invalid",
        left.toString + " was valid"
      )
  }
  val valid = new ValidationMatcher
  val invalid = not (valid)

}<|MERGE_RESOLUTION|>--- conflicted
+++ resolved
@@ -58,11 +58,6 @@
     recipient: PrivateKeyAccount <- accountGen
   } yield TransferTransaction.create(assetId, sender, recipient, amount, timestamp, feeAssetId, feeAmount, attachment)
 
-<<<<<<< HEAD
-  val maxTimeGen: Gen[Long] = Gen.choose(10000L, Order.MaxLiveTime).map(_ + NTP.correctedTime())
-
-  val orderGenerator: Gen[(Order, PrivateKeyAccount)] = for {
-=======
   val selfTransferGenerator: Gen[TransferTransaction] = for {
     amount: Long <- Gen.choose(0, Long.MaxValue)
     feeAmount: Long <- smallFeeGen
@@ -74,7 +69,6 @@
   } yield TransferTransaction.create(assetId, account, account, amount, timestamp, feeAssetId, feeAmount, attachment)
 
   val orderGenerator: Gen[Order] = for {
->>>>>>> fa7b33a5
     sender: PrivateKeyAccount <- accountGen
     matcher: PrivateKeyAccount <- accountGen
     spendAssetID: Option[AssetId] <- assetIdGen
